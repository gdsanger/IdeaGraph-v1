from django.test import TestCase, Client
from django.urls import reverse
<<<<<<< HEAD
from django.contrib.auth import get_user_model as get_django_user_model
from .models import Tag, Settings, User as AppUser
=======
from .models import Tag, Section
>>>>>>> 48c39268
import uuid
import json


DjangoUser = get_django_user_model()


class TagModelTest(TestCase):
    """Test the Tag model"""

    def test_create_tag_with_default_color(self):
        """Test creating a tag with default color assignment"""
        tag = Tag.objects.create(name="Test Tag")
        self.assertEqual(tag.name, "Test Tag")
        self.assertIsNotNone(tag.color)
        self.assertTrue(tag.color.startswith('#'))
        self.assertEqual(len(tag.color), 7)
        self.assertIn(tag.color, Tag.COLOR_PALETTE)

    def test_create_tag_with_custom_color(self):
        """Test creating a tag with custom color"""
        custom_color = "#123456"
        tag = Tag.objects.create(name="Custom Tag", color=custom_color)
        tag.refresh_from_db()
        self.assertEqual(tag.color, custom_color)

    def test_tag_str_representation(self):
        """Test tag string representation"""
        tag = Tag.objects.create(name="String Test")
        self.assertEqual(str(tag), "String Test")

    def test_tag_uuid_primary_key(self):
        """Test that tag uses UUID as primary key"""
        tag = Tag.objects.create(name="UUID Test")
        self.assertIsInstance(tag.id, uuid.UUID)

    def test_tag_unique_name(self):
        """Test that tag names must be unique"""
        Tag.objects.create(name="Unique Tag")
        with self.assertRaises(Exception):
            Tag.objects.create(name="Unique Tag")


class TagViewTest(TestCase):
    """Test the Tag views"""

    def setUp(self):
        """Set up test client and sample data"""
        self.client = Client()
        self.tag = Tag.objects.create(name="Test Tag", color="#ef4444")

    def test_tag_list_view(self):
        """Test tag list view returns correctly"""
        response = self.client.get(reverse('main:tag_list'))
        self.assertEqual(response.status_code, 200)
        self.assertContains(response, "Test Tag")
        self.assertContains(response, self.tag.color)

    def test_tag_create_view_get(self):
        """Test tag create view GET request"""
        response = self.client.get(reverse('main:tag_create'))
        self.assertEqual(response.status_code, 200)
        self.assertContains(response, "Create New Tag")

    def test_tag_create_view_post(self):
        """Test tag create view POST request"""
        data = {
            'name': 'New Tag',
            'color': '#00ff00'
        }
        response = self.client.post(reverse('main:tag_create'), data)
        self.assertEqual(response.status_code, 302)  # Redirect after success
        self.assertTrue(Tag.objects.filter(name='New Tag').exists())
        
        new_tag = Tag.objects.get(name='New Tag')
        self.assertEqual(new_tag.color, '#00ff00')

    def test_tag_edit_view_get(self):
        """Test tag edit view GET request"""
        response = self.client.get(reverse('main:tag_edit', args=[self.tag.id]))
        self.assertEqual(response.status_code, 200)
        self.assertContains(response, "Edit Tag")
        self.assertContains(response, self.tag.name)

    def test_tag_edit_view_post(self):
        """Test tag edit view POST request"""
        data = {
            'name': 'Updated Tag',
            'color': '#0000ff'
        }
        response = self.client.post(reverse('main:tag_edit', args=[self.tag.id]), data)
        self.assertEqual(response.status_code, 302)  # Redirect after success
        
        self.tag.refresh_from_db()
        self.assertEqual(self.tag.name, 'Updated Tag')
        self.assertEqual(self.tag.color, '#0000ff')

    def test_tag_delete_view_get(self):
        """Test tag delete view GET request"""
        response = self.client.get(reverse('main:tag_delete', args=[self.tag.id]))
        self.assertEqual(response.status_code, 200)
        self.assertContains(response, "Delete Tag")
        self.assertContains(response, self.tag.name)

    def test_tag_delete_view_post(self):
        """Test tag delete view POST request"""
        tag_id = self.tag.id
        response = self.client.post(reverse('main:tag_delete', args=[self.tag.id]))
        self.assertEqual(response.status_code, 302)  # Redirect after success
        self.assertFalse(Tag.objects.filter(id=tag_id).exists())

    def test_settings_view(self):
        """Test settings page view"""
        response = self.client.get(reverse('main:settings'))
        self.assertEqual(response.status_code, 200)
        self.assertContains(response, "Settings")
<<<<<<< HEAD
=======


class SectionModelTest(TestCase):
    """Test the Section model"""

    def test_create_section(self):
        """Test creating a section"""
        section = Section.objects.create(name="Software Project")
        self.assertEqual(section.name, "Software Project")
        self.assertIsNotNone(section.id)

    def test_section_str_representation(self):
        """Test section string representation"""
        section = Section.objects.create(name="DIY Item")
        self.assertEqual(str(section), "DIY Item")

    def test_section_uuid_primary_key(self):
        """Test that section uses UUID as primary key"""
        section = Section.objects.create(name="UUID Test")
        self.assertIsInstance(section.id, uuid.UUID)

    def test_section_unique_name(self):
        """Test that section names must be unique"""
        Section.objects.create(name="Unique Section")
        with self.assertRaises(Exception):
            Section.objects.create(name="Unique Section")

    def test_section_ordering(self):
        """Test that sections are ordered by name"""
        Section.objects.create(name="Zebra")
        Section.objects.create(name="Alpha")
        Section.objects.create(name="Beta")
        sections = list(Section.objects.all())
        self.assertEqual(sections[0].name, "Alpha")
        self.assertEqual(sections[1].name, "Beta")
        self.assertEqual(sections[2].name, "Zebra")


class SectionViewTest(TestCase):
    """Test the Section views"""

    def setUp(self):
        """Set up test client and sample data"""
        self.client = Client()
        self.section = Section.objects.create(name="Test Section")

    def test_section_list_view(self):
        """Test section list view returns correctly"""
        response = self.client.get(reverse('main:section_list'))
        self.assertEqual(response.status_code, 200)
        self.assertContains(response, "Test Section")
        self.assertContains(response, "Sections")

    def test_section_create_view_get(self):
        """Test section create view GET request"""
        response = self.client.get(reverse('main:section_create'))
        self.assertEqual(response.status_code, 200)
        self.assertContains(response, "Create New Section")

    def test_section_create_view_post(self):
        """Test section create view POST request"""
        data = {'name': 'New Section'}
        response = self.client.post(reverse('main:section_create'), data)
        self.assertEqual(response.status_code, 302)  # Redirect after success
        self.assertTrue(Section.objects.filter(name='New Section').exists())

    def test_section_edit_view_get(self):
        """Test section edit view GET request"""
        response = self.client.get(reverse('main:section_edit', args=[self.section.id]))
        self.assertEqual(response.status_code, 200)
        self.assertContains(response, "Edit Section")
        self.assertContains(response, self.section.name)

    def test_section_edit_view_post(self):
        """Test section edit view POST request"""
        data = {'name': 'Updated Section'}
        response = self.client.post(reverse('main:section_edit', args=[self.section.id]), data)
        self.assertEqual(response.status_code, 302)  # Redirect after success
        
        self.section.refresh_from_db()
        self.assertEqual(self.section.name, 'Updated Section')

    def test_section_delete_view_get(self):
        """Test section delete view GET request"""
        response = self.client.get(reverse('main:section_delete', args=[self.section.id]))
        self.assertEqual(response.status_code, 200)
        self.assertContains(response, "Delete Section")
        self.assertContains(response, self.section.name)

    def test_section_delete_view_post(self):
        """Test section delete view POST request"""
        section_id = self.section.id
        response = self.client.post(reverse('main:section_delete', args=[self.section.id]))
        self.assertEqual(response.status_code, 302)  # Redirect after success
        self.assertFalse(Section.objects.filter(id=section_id).exists())


from django.contrib.auth import get_user_model
from django.urls import reverse
from .models import Settings
import uuid

User = get_user_model()
>>>>>>> 48c39268


class SettingsModelTest(TestCase):
    """Test the Settings model"""
    
    def test_create_settings(self):
        """Test creating a settings entry"""
        settings = Settings.objects.create(
            openai_api_key='test-key',
            max_tags_per_idea=10
        )
        self.assertIsInstance(settings.id, uuid.UUID)
        self.assertEqual(settings.openai_api_key, 'test-key')
        self.assertEqual(settings.max_tags_per_idea, 10)
    
    def test_settings_string_representation(self):
        """Test the string representation of settings"""
        settings = Settings.objects.create()
        self.assertTrue(str(settings).startswith('Settings - '))


class SettingsViewTest(TestCase):
    """Test the Settings views"""
    
    def setUp(self):
        """Set up test client and admin user"""
        self.client = Client()
        self.admin_user = DjangoUser.objects.create_superuser(
            username='admin',
            email='admin@test.com',
            password='testpass123'
        )
        self.settings = Settings.objects.create(
            openai_api_key='test-key',
            max_tags_per_idea=5
        )
    
    def test_settings_list_requires_staff(self):
        """Test that settings list requires staff access"""
        response = self.client.get(reverse('main:settings_list'))
        # Should redirect to login
        self.assertEqual(response.status_code, 302)
    
    def test_settings_list_accessible_by_staff(self):
        """Test that staff can access settings list"""
        self.client.login(username='admin', password='testpass123')
        response = self.client.get(reverse('main:settings_list'))
        self.assertEqual(response.status_code, 200)
        self.assertContains(response, 'Settings Management')
    
    def test_settings_create_get(self):
        """Test settings create form display"""
        self.client.login(username='admin', password='testpass123')
        response = self.client.get(reverse('main:settings_create'))
        self.assertEqual(response.status_code, 200)
        self.assertContains(response, 'Create Settings')
    
    def test_settings_create_post(self):
        """Test creating settings via POST"""
        self.client.login(username='admin', password='testpass123')
        response = self.client.post(reverse('main:settings_create'), {
            'openai_api_key': 'new-key',
            'max_tags_per_idea': 15
        })
        self.assertEqual(response.status_code, 302)  # Redirect after success
        self.assertEqual(Settings.objects.count(), 2)  # One from setUp, one new
    
    def test_settings_update_get(self):
        """Test settings update form display"""
        self.client.login(username='admin', password='testpass123')
        response = self.client.get(
            reverse('main:settings_update', kwargs={'pk': self.settings.id})
        )
        self.assertEqual(response.status_code, 200)
        self.assertContains(response, 'Update Settings')
        self.assertContains(response, 'test-key')
    
    def test_settings_update_post(self):
        """Test updating settings via POST"""
        self.client.login(username='admin', password='testpass123')
        response = self.client.post(
            reverse('main:settings_update', kwargs={'pk': self.settings.id}),
            {
                'openai_api_key': 'updated-key',
                'max_tags_per_idea': 20
            }
        )
        self.assertEqual(response.status_code, 302)
        self.settings.refresh_from_db()
        self.assertEqual(self.settings.openai_api_key, 'updated-key')
        self.assertEqual(self.settings.max_tags_per_idea, 20)
    
    def test_settings_delete_get(self):
        """Test settings delete confirmation display"""
        self.client.login(username='admin', password='testpass123')
        response = self.client.get(
            reverse('main:settings_delete', kwargs={'pk': self.settings.id})
        )
        self.assertEqual(response.status_code, 200)
        self.assertContains(response, 'Confirm Deletion')
    
    def test_settings_delete_post(self):
        """Test deleting settings via POST"""
        self.client.login(username='admin', password='testpass123')
        settings_id = self.settings.id
        response = self.client.post(
            reverse('main:settings_delete', kwargs={'pk': settings_id})
        )
        self.assertEqual(response.status_code, 302)
        self.assertFalse(Settings.objects.filter(id=settings_id).exists())


class UserModelTest(TestCase):
    """Test the User model"""
    
    def test_create_user(self):
        """Test creating a user"""
        user = AppUser(username='testuser', email='test@example.com', role='user')
        user.set_password('TestPass123!')
        user.save()
        
        self.assertEqual(user.username, 'testuser')
        self.assertEqual(user.email, 'test@example.com')
        self.assertEqual(user.role, 'user')
        self.assertTrue(user.is_active)
        self.assertIsNotNone(user.password_hash)
    
    def test_password_hashing(self):
        """Test password hashing and verification"""
        user = AppUser(username='testuser', email='test@example.com')
        password = 'SecurePass123!'
        user.set_password(password)
        user.save()
        
        # Password should be hashed
        self.assertNotEqual(user.password_hash, password)
        
        # check_password should verify correctly
        self.assertTrue(user.check_password(password))
        self.assertFalse(user.check_password('wrongpassword'))
    
    def test_user_roles(self):
        """Test different user roles"""
        admin = AppUser.objects.create(username='admin', email='admin@example.com', role='admin')
        user = AppUser.objects.create(username='user', email='user@example.com', role='user')
        viewer = AppUser.objects.create(username='viewer', email='viewer@example.com', role='viewer')
        
        self.assertEqual(admin.role, 'admin')
        self.assertEqual(user.role, 'user')
        self.assertEqual(viewer.role, 'viewer')
    
    def test_update_last_login(self):
        """Test updating last login timestamp"""
        user = AppUser.objects.create(username='testuser', email='test@example.com')
        self.assertIsNone(user.last_login)
        
        user.update_last_login()
        self.assertIsNotNone(user.last_login)


class UserAPITest(TestCase):
    """Test the User API endpoints"""
    
    def setUp(self):
        """Set up test data"""
        self.client = Client()
        
        # Create admin user
        self.admin = AppUser(username='admin', email='admin@example.com', role='admin')
        self.admin.set_password('AdminPass123!')
        self.admin.save()
        
        # Create regular user
        self.user = AppUser(username='user', email='user@example.com', role='user')
        self.user.set_password('UserPass123!')
        self.user.save()
        
    def test_login_success(self):
        """Test successful login"""
        response = self.client.post(
            reverse('main:api_login'),
            data=json.dumps({'username': 'admin', 'password': 'AdminPass123!'}),
            content_type='application/json'
        )
        self.assertEqual(response.status_code, 200)
        data = response.json()
        self.assertIn('token', data)
        self.assertIn('user', data)
        self.assertEqual(data['user']['username'], 'admin')
    
    def test_login_invalid_credentials(self):
        """Test login with invalid credentials"""
        response = self.client.post(
            reverse('main:api_login'),
            data=json.dumps({'username': 'admin', 'password': 'wrongpassword'}),
            content_type='application/json'
        )
        self.assertEqual(response.status_code, 401)
        data = response.json()
        self.assertIn('error', data)
    
    def test_login_inactive_user(self):
        """Test login with inactive user"""
        self.user.is_active = False
        self.user.save()
        
        response = self.client.post(
            reverse('main:api_login'),
            data=json.dumps({'username': 'user', 'password': 'UserPass123!'}),
            content_type='application/json'
        )
        self.assertEqual(response.status_code, 401)
    
    def test_logout(self):
        """Test logout endpoint"""
        response = self.client.post(reverse('main:api_logout'))
        self.assertEqual(response.status_code, 200)


class UserViewTest(TestCase):
    """Test the User management views"""
    
    def setUp(self):
        """Set up test data"""
        self.client = Client()
        
        # Create Django admin user (for staff access)
        self.admin_user = DjangoUser.objects.create_superuser(
            username='djangoadmin',
            email='djangoadmin@test.com',
            password='testpass123'
        )
        
        # Create app user
        self.app_user = AppUser(username='appuser', email='appuser@example.com', role='user')
        self.app_user.set_password('UserPass123!')
        self.app_user.save()
    
    def test_user_list_requires_staff(self):
        """Test that user list requires staff access"""
        response = self.client.get(reverse('main:user_list'))
        self.assertEqual(response.status_code, 302)  # Redirect to login
    
    def test_user_list_accessible_by_staff(self):
        """Test that staff can access user list"""
        self.client.login(username='djangoadmin', password='testpass123')
        response = self.client.get(reverse('main:user_list'))
        self.assertEqual(response.status_code, 200)
        self.assertContains(response, 'User Management')
    
    def test_user_create_get(self):
        """Test user create form display"""
        self.client.login(username='djangoadmin', password='testpass123')
        response = self.client.get(reverse('main:user_create'))
        self.assertEqual(response.status_code, 200)
        self.assertContains(response, 'Create New User')
    
    def test_user_create_post(self):
        """Test creating a user via POST"""
        self.client.login(username='djangoadmin', password='testpass123')
        response = self.client.post(reverse('main:user_create'), {
            'username': 'newuser',
            'email': 'newuser@example.com',
            'password': 'NewPass123!',
            'password_confirm': 'NewPass123!',
            'role': 'user',
            'is_active': 'on',
        })
        self.assertEqual(response.status_code, 302)  # Redirect after success
        self.assertTrue(AppUser.objects.filter(username='newuser').exists())
    
    def test_user_edit_get(self):
        """Test user edit form display"""
        self.client.login(username='djangoadmin', password='testpass123')
        response = self.client.get(reverse('main:user_edit', args=[self.app_user.id]))
        self.assertEqual(response.status_code, 200)
        self.assertContains(response, 'Edit User')
        self.assertContains(response, self.app_user.username)
    
    def test_user_edit_post(self):
        """Test updating a user via POST"""
        self.client.login(username='djangoadmin', password='testpass123')
        response = self.client.post(
            reverse('main:user_edit', args=[self.app_user.id]),
            {
                'email': 'updated@example.com',
                'role': 'admin',
                'is_active': 'on',
            }
        )
        self.assertEqual(response.status_code, 302)
        self.app_user.refresh_from_db()
        self.assertEqual(self.app_user.email, 'updated@example.com')
        self.assertEqual(self.app_user.role, 'admin')
    
    def test_user_detail_get(self):
        """Test user detail view"""
        self.client.login(username='djangoadmin', password='testpass123')
        response = self.client.get(reverse('main:user_detail', args=[self.app_user.id]))
        self.assertEqual(response.status_code, 200)
        self.assertContains(response, 'User Details')
        self.assertContains(response, self.app_user.username)
    
    def test_user_delete_get(self):
        """Test user delete confirmation display"""
        self.client.login(username='djangoadmin', password='testpass123')
        response = self.client.get(reverse('main:user_delete', args=[self.app_user.id]))
        self.assertEqual(response.status_code, 200)
        self.assertContains(response, 'Delete User')
        self.assertContains(response, self.app_user.username)
    
    def test_user_delete_post(self):
        """Test deleting a user via POST"""
        self.client.login(username='djangoadmin', password='testpass123')
        user_id = self.app_user.id
        response = self.client.post(reverse('main:user_delete', args=[user_id]))
        self.assertEqual(response.status_code, 302)
        self.assertFalse(AppUser.objects.filter(id=user_id).exists())<|MERGE_RESOLUTION|>--- conflicted
+++ resolved
@@ -1,11 +1,7 @@
 from django.test import TestCase, Client
 from django.urls import reverse
-<<<<<<< HEAD
 from django.contrib.auth import get_user_model as get_django_user_model
 from .models import Tag, Settings, User as AppUser
-=======
-from .models import Tag, Section
->>>>>>> 48c39268
 import uuid
 import json
 
@@ -122,8 +118,6 @@
         response = self.client.get(reverse('main:settings'))
         self.assertEqual(response.status_code, 200)
         self.assertContains(response, "Settings")
-<<<<<<< HEAD
-=======
 
 
 class SectionModelTest(TestCase):
@@ -227,7 +221,6 @@
 import uuid
 
 User = get_user_model()
->>>>>>> 48c39268
 
 
 class SettingsModelTest(TestCase):
