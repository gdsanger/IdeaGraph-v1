from django.shortcuts import render, redirect, get_object_or_404
from django.contrib import messages
from django.core.paginator import Paginator
from .auth_utils import validate_password
from .models import Tag, Settings, Section, User, Item, Task, Client, Milestone


def _separate_tag_values(tag_values):
    existing_ids = []
    new_names = []
    for value in tag_values:
        if not value:
            continue
        if isinstance(value, str) and value[:4].lower() == 'new:':
            name = value[4:].strip()
            if name:
                new_names.append(name)
        else:
            existing_ids.append(value)
    return existing_ids, new_names


def _resolve_tag_values(tag_values):
    """Return Tag objects for submitted form values, creating new tags as needed."""

    existing_ids, new_names = _separate_tag_values(tag_values)

    resolved_tags = []
    seen_ids = set()
    if existing_ids:
        existing_tags_map = {
            str(tag.id): tag for tag in Tag.objects.filter(id__in=existing_ids)
        }
        for tag_id in existing_ids:
            tag_obj = existing_tags_map.get(str(tag_id))
            if tag_obj and str(tag_obj.id) not in seen_ids:
                resolved_tags.append(tag_obj)
                seen_ids.add(str(tag_obj.id))

    seen_new_names = set()
    for name in new_names:
        lower_name = name.lower()
        if lower_name in seen_new_names:
            continue
        seen_new_names.add(lower_name)

        existing_tag = Tag.objects.filter(name__iexact=name).first()
        if existing_tag:
            if str(existing_tag.id) not in seen_ids:
                resolved_tags.append(existing_tag)
                seen_ids.add(str(existing_tag.id))
            continue

        new_tag = Tag.objects.create(name=name)
        resolved_tags.append(new_tag)
        seen_ids.add(str(new_tag.id))

    return resolved_tags


def _build_selected_tags_payload(tag_values):
    """Return dictionaries for rendering selected tags without creating new records."""

    existing_ids, new_names = _separate_tag_values(tag_values)

    payload = []
    seen_names = set()

    if existing_ids:
        existing_tags = {
            str(tag['id']): tag
            for tag in Tag.objects.filter(id__in=existing_ids).values('id', 'name', 'color')
        }
        for tag_id in existing_ids:
            tag = existing_tags.get(str(tag_id))
            if tag:
                name_lower = tag['name'].lower()
                if name_lower not in seen_names:
                    payload.append(tag)
                    seen_names.add(name_lower)

    for name in new_names:
        lower_name = name.lower()
        if lower_name in seen_names:
            continue
        existing_tag = Tag.objects.filter(name__iexact=name).values('id', 'name', 'color').first()
        if existing_tag:
            if existing_tag['name'].lower() not in seen_names:
                payload.append(existing_tag)
                seen_names.add(existing_tag['name'].lower())
            continue
        payload.append({'id': None, 'name': name, 'color': None})
        seen_names.add(lower_name)

    return payload


def _resolve_client_values(client_values):
    """Return Client objects for submitted form values."""
    if not client_values:
        return []
    
    resolved_clients = []
    seen_ids = set()
    
    for value in client_values:
        if not value:
            continue
        # Client values should only be existing IDs (no creation like tags)
        if str(value) not in seen_ids:
            try:
                client = Client.objects.get(id=value)
                resolved_clients.append(client)
                seen_ids.add(str(value))
            except Client.DoesNotExist:
                continue
    
    return resolved_clients


def _build_selected_clients_payload(client_values):
    """Return dictionaries for rendering selected clients."""
    if not client_values:
        return []
    
    payload = []
    seen_ids = set()
    
    existing_clients = {
        str(client['id']): client
        for client in Client.objects.filter(id__in=client_values).values('id', 'name')
    }
    
    for client_id in client_values:
        if str(client_id) not in seen_ids:
            client = existing_clients.get(str(client_id))
            if client:
                payload.append(client)
                seen_ids.add(str(client_id))
    
    return payload


def home(request):
    """Home page view"""
    # Fetch statistics from database
    total_items = Item.objects.count()
    total_tasks = Task.objects.count()
    github_issues = Task.objects.filter(github_issue_id__isnull=False).count()
    completed_tasks = Task.objects.filter(status='done').count()
    
    context = {
        'total_items': total_items,
        'total_tasks': total_tasks,
        'github_issues': github_issues,
        'completed_tasks': completed_tasks,
    }
    
    return render(request, 'main/home.html', context)


def settings_view(request):
    """Settings page view"""
    return render(request, 'main/settings.html')


def tag_list(request):
    """List all tags with pagination and search"""
    search_query = request.GET.get('search', '').strip()
    page_number = request.GET.get('page', 1)
    
    tags = Tag.objects.all()
    
    # Apply search filter
    if search_query:
        tags = tags.filter(name__icontains=search_query)
    
    # Pagination
    paginator = Paginator(tags, 10)  # 10 tags per page
    tags_page = paginator.get_page(page_number)
    
    context = {
        'tags': tags_page,
        'search_query': search_query,
        'is_htmx': request.headers.get('HX-Request') == 'true'
    }
    
    # Return partial template for HTMX requests
    if context['is_htmx']:
        return render(request, 'main/tags/list_partial.html', context)
    
    return render(request, 'main/tags/list.html', context)


def tag_create(request):
    """Create a new tag"""
    if request.method == 'POST':
        name = request.POST.get('name')
        color = request.POST.get('color')
        
        if name:
            try:
                tag = Tag(name=name)
                if color:
                    tag.color = color
                tag.save()
                messages.success(request, f'Tag "{name}" created successfully!')
                return redirect('main:tag_list')
            except Exception as e:
                messages.error(request, f'Error creating tag: {str(e)}')
        else:
            messages.error(request, 'Tag name is required.')
    
    return render(request, 'main/tags/form.html', {'color_palette': Tag.COLOR_PALETTE})


def tag_edit(request, tag_id):
    """Edit an existing tag"""
    tag = get_object_or_404(Tag, id=tag_id)
    
    if request.method == 'POST':
        name = request.POST.get('name')
        color = request.POST.get('color')
        
        if name:
            try:
                tag.name = name
                tag.color = color
                tag.save()
                messages.success(request, f'Tag "{name}" updated successfully!')
                return redirect('main:tag_list')
            except Exception as e:
                messages.error(request, f'Error updating tag: {str(e)}')
        else:
            messages.error(request, 'Tag name is required.')
    
    return render(request, 'main/tags/form.html', {
        'tag': tag,
        'color_palette': Tag.COLOR_PALETTE
    })


def tag_delete(request, tag_id):
    """Delete a tag (only if not in use) - direct deletion without confirmation"""
    tag = get_object_or_404(Tag, id=tag_id)
    
    # Calculate current usage
    tag.calculate_usage_count()
    
    # Only allow POST requests for deletion
    if request.method == 'POST':
        # Check if tag is in use
        if tag.usage_count > 0:
            messages.error(
                request, 
                f'Cannot delete tag "{tag.name}". It is currently used by {tag.usage_count} item(s)/task(s). '
                f'Please remove the tag from all items and tasks before deleting it.'
            )
            return redirect('main:tag_list')
        
        # Tag not in use, delete it
        tag_name = tag.name
        tag.delete()
        messages.success(request, f'Tag "{tag_name}" deleted successfully!')
        return redirect('main:tag_list')
    
    # GET request not allowed - redirect to tag list
    messages.warning(request, 'Invalid delete request. Please use the delete button.')
    return redirect('main:tag_list')


def tag_calculate_usage(request, tag_id):
    """Calculate and update the usage count for a specific tag"""
    tag = get_object_or_404(Tag, id=tag_id)
    count = tag.calculate_usage_count()
    
    if request.headers.get('HX-Request'):
        # Return HTML fragment for HTMX
        return render(request, 'main/tags/usage_count.html', {'tag': tag})
    
    messages.success(request, f'Usage count for tag "{tag.name}" updated: {count}')
    return redirect('main:tag_list')


def tag_calculate_all_usage(request):
    """Calculate and update usage counts for all tags"""
    tags = Tag.objects.all()
    for tag in tags:
        tag.calculate_usage_count()
    
    messages.success(request, 'Usage counts updated for all tags!')
    return redirect('main:tag_list')


def section_list(request):
    """List all sections"""
    sections = Section.objects.all()
    return render(request, 'main/sections/list.html', {'sections': sections})


def section_create(request):
    """Create a new section"""
    if request.method == 'POST':
        name = request.POST.get('name')
        
        if name:
            try:
                section = Section(name=name)
                section.save()
                messages.success(request, f'Section "{name}" created successfully!')
                return redirect('main:section_list')
            except Exception as e:
                messages.error(request, f'Error creating section: {str(e)}')
        else:
            messages.error(request, 'Section name is required.')
    
    return render(request, 'main/sections/form.html')


def section_edit(request, section_id):
    """Edit an existing section"""
    section = get_object_or_404(Section, id=section_id)
    
    if request.method == 'POST':
        name = request.POST.get('name')
        
        if name:
            try:
                section.name = name
                section.save()
                messages.success(request, f'Section "{name}" updated successfully!')
                return redirect('main:section_list')
            except Exception as e:
                messages.error(request, f'Error updating section: {str(e)}')
        else:
            messages.error(request, 'Section name is required.')
    
    return render(request, 'main/sections/form.html', {'section': section})


def section_delete(request, section_id):
    """Delete a section"""
    section = get_object_or_404(Section, id=section_id)
    
    if request.method == 'POST':
        section_name = section.name
        section.delete()
        messages.success(request, f'Section "{section_name}" deleted successfully!')
        return redirect('main:section_list')
    
    return render(request, 'main/sections/delete.html', {'section': section})


def client_list(request):
    """List all clients"""
    clients = Client.objects.all()
    return render(request, 'main/clients/list.html', {'clients': clients})


def client_create(request):
    """Create a new client"""
    if request.method == 'POST':
        name = request.POST.get('name')
        
        if name:
            try:
                client = Client(name=name)
                client.save()
                messages.success(request, f'Client "{name}" created successfully!')
                return redirect('main:client_list')
            except Exception as e:
                messages.error(request, f'Error creating client: {str(e)}')
        else:
            messages.error(request, 'Client name is required.')
    
    return render(request, 'main/clients/form.html')


def client_edit(request, client_id):
    """Edit an existing client"""
    client = get_object_or_404(Client, id=client_id)
    
    if request.method == 'POST':
        name = request.POST.get('name')
        
        if name:
            try:
                client.name = name
                client.save()
                messages.success(request, f'Client "{name}" updated successfully!')
                return redirect('main:client_list')
            except Exception as e:
                messages.error(request, f'Error updating client: {str(e)}')
        else:
            messages.error(request, 'Client name is required.')
    
    return render(request, 'main/clients/form.html', {'client': client})


def client_delete(request, client_id):
    """Delete a client"""
    client = get_object_or_404(Client, id=client_id)
    
    if request.method == 'POST':
        client_name = client.name
        client.delete()
        messages.success(request, f'Client "{client_name}" deleted successfully!')
        return redirect('main:client_list')
    
    return render(request, 'main/clients/delete.html', {'client': client})


def settings_list(request):
    """List all settings"""
    settings = Settings.objects.all()
    return render(request, 'main/settings_list.html', {'settings': settings})


def settings_create(request):
    """Create a new settings entry"""
    if request.method == 'POST':
        settings = Settings.objects.create(
            openai_api_enabled=request.POST.get('openai_api_enabled') == 'on',
            openai_api_key=request.POST.get('openai_api_key', ''),
            openai_org_id=request.POST.get('openai_org_id', ''),
            openai_default_model=request.POST.get('openai_default_model', 'gpt-4'),
            openai_api_base_url=request.POST.get('openai_api_base_url', 'https://api.openai.com/v1'),
            openai_api_timeout=int(request.POST.get('openai_api_timeout') or 30),
            client_id=request.POST.get('client_id', ''),
            client_secret=request.POST.get('client_secret', ''),
            tenant_id=request.POST.get('tenant_id', ''),
            github_api_enabled=request.POST.get('github_api_enabled') == 'on',
            github_token=request.POST.get('github_token', ''),
            github_api_base_url=request.POST.get('github_api_base_url', 'https://api.github.com'),
            github_default_owner=request.POST.get('github_default_owner', ''),
            github_default_repo=request.POST.get('github_default_repo', ''),
            chroma_api_key=request.POST.get('chroma_api_key', ''),
            chroma_database=request.POST.get('chroma_database', ''),
            chroma_tenant=request.POST.get('chroma_tenant', ''),
            kigate_api_enabled=request.POST.get('kigate_api_enabled') == 'on',
            kigate_api_base_url=request.POST.get('kigate_api_base_url', 'http://localhost:8000'),
            kigate_api_token=request.POST.get('kigate_api_token', ''),
            kigate_api_timeout=int(request.POST.get('kigate_api_timeout') or 30),
            weaviate_cloud_enabled=request.POST.get('weaviate_cloud_enabled') == 'on',
            weaviate_url=request.POST.get('weaviate_url', ''),
            weaviate_api_key=request.POST.get('weaviate_api_key', ''),
            max_tags_per_idea=int(request.POST.get('max_tags_per_idea') or 5),
            graph_api_enabled=request.POST.get('graph_api_enabled') == 'on',
            sharepoint_site_id=request.POST.get('sharepoint_site_id', ''),
            default_mail_sender=request.POST.get('default_mail_sender', ''),
        )
        messages.success(request, 'Settings created successfully!')
        return redirect('main:settings_list')
    
    return render(request, 'main/settings_form.html', {'action': 'Create'})


def settings_update(request, pk):
    """Update an existing settings entry"""
    settings = get_object_or_404(Settings, pk=pk)
    
    if request.method == 'POST':
        settings.openai_api_enabled = request.POST.get('openai_api_enabled') == 'on'
        settings.openai_api_key = request.POST.get('openai_api_key', '')
        settings.openai_org_id = request.POST.get('openai_org_id', '')
        settings.openai_default_model = request.POST.get('openai_default_model', 'gpt-4')
        settings.openai_api_base_url = request.POST.get('openai_api_base_url', 'https://api.openai.com/v1')
        settings.openai_api_timeout = int(request.POST.get('openai_api_timeout') or 30)
        settings.client_id = request.POST.get('client_id', '')
        settings.client_secret = request.POST.get('client_secret', '')
        settings.tenant_id = request.POST.get('tenant_id', '')
        settings.github_api_enabled = request.POST.get('github_api_enabled') == 'on'
        settings.github_token = request.POST.get('github_token', '')
        settings.github_api_base_url = request.POST.get('github_api_base_url', 'https://api.github.com')
        settings.github_default_owner = request.POST.get('github_default_owner', '')
        settings.github_default_repo = request.POST.get('github_default_repo', '')
        settings.chroma_api_key = request.POST.get('chroma_api_key', '')
        settings.chroma_database = request.POST.get('chroma_database', '')
        settings.chroma_tenant = request.POST.get('chroma_tenant', '')
        settings.kigate_api_enabled = request.POST.get('kigate_api_enabled') == 'on'
        settings.kigate_api_base_url = request.POST.get('kigate_api_base_url', 'http://localhost:8000')
        settings.kigate_api_token = request.POST.get('kigate_api_token', '')
        settings.kigate_api_timeout = int(request.POST.get('kigate_api_timeout') or 30)
        settings.weaviate_cloud_enabled = request.POST.get('weaviate_cloud_enabled') == 'on'
        settings.weaviate_url = request.POST.get('weaviate_url', '')
        settings.weaviate_api_key = request.POST.get('weaviate_api_key', '')
        settings.max_tags_per_idea = int(request.POST.get('max_tags_per_idea') or 5)
        settings.graph_api_enabled = request.POST.get('graph_api_enabled') == 'on'
        settings.sharepoint_site_id = request.POST.get('sharepoint_site_id', '')
        settings.default_mail_sender = request.POST.get('default_mail_sender', '')
        settings.save()
        
        messages.success(request, 'Settings updated successfully!')
        return redirect('main:settings_list')
    
    return render(request, 'main/settings_form.html', {
        'settings': settings,
        'action': 'Update'
    })


def settings_delete(request, pk):
    """Delete a settings entry"""
    settings = get_object_or_404(Settings, pk=pk)
    
    if request.method == 'POST':
        settings.delete()
        messages.success(request, 'Settings deleted successfully!')
        return redirect('main:settings_list')
    
    return render(request, 'main/settings_confirm_delete.html', {'settings': settings})


# User Management Views
def user_list(request):
    """List all users with pagination and search"""
    search_query = request.GET.get('search', '').strip()
    role_filter = request.GET.get('role', '').strip()
    status_filter = request.GET.get('status', '').strip()
    
    users = User.objects.all()
    
    # Apply filters
    if search_query:
        from django.db.models import Q
        users = users.filter(
            Q(username__icontains=search_query) | 
            Q(email__icontains=search_query)
        )
    
    if role_filter:
        users = users.filter(role=role_filter)
    
    if status_filter == 'active':
        users = users.filter(is_active=True)
    elif status_filter == 'inactive':
        users = users.filter(is_active=False)
    
    # Pagination
    paginator = Paginator(users, 10)
    page_number = request.GET.get('page', 1)
    page_obj = paginator.get_page(page_number)
    
    context = {
        'users': page_obj,
        'search_query': search_query,
        'role_filter': role_filter,
        'status_filter': status_filter,
        'role_choices': User.ROLE_CHOICES,
    }
    
    return render(request, 'main/users/user_list.html', context)


def user_create(request):
    """Create a new user"""
    if request.method == 'POST':
        username = request.POST.get('username', '').strip()
        email = request.POST.get('email', '').strip()
        password = request.POST.get('password', '')
        password_confirm = request.POST.get('password_confirm', '')
        role = request.POST.get('role', 'user')
        is_active = request.POST.get('is_active') == 'on'
        ai_classification = request.POST.get('ai_classification', '').strip()
        client_id = request.POST.get('client', '').strip()
        
        # Validation
        if not username:
            messages.error(request, 'Username is required.')
        elif not email:
            messages.error(request, 'Email is required.')
        elif not password:
            messages.error(request, 'Password is required.')
        elif password != password_confirm:
            messages.error(request, 'Passwords do not match.')
        elif User.objects.filter(username=username).exists():
            messages.error(request, 'Username already exists.')
        elif User.objects.filter(email=email).exists():
            messages.error(request, 'Email already exists.')
        else:
            # Validate password
            is_valid, error_msg = validate_password(password)
            if not is_valid:
                messages.error(request, error_msg)
            else:
                try:
                    user = User(
                        username=username,
                        email=email,
                        role=role,
                        is_active=is_active,
                        ai_classification=ai_classification
                    )
                    
                    if client_id:
                        user.client_id = client_id
                    
                    user.set_password(password)
                    user.save()
                    messages.success(request, f'User "{username}" created successfully!')
                    return redirect('main:user_list')
                except Exception as e:
                    messages.error(request, f'Error creating user: {str(e)}')
    
    context = {
        'role_choices': User.ROLE_CHOICES,
        'clients': Client.objects.all(),
    }
    return render(request, 'main/users/user_create.html', context)


def user_edit(request, user_id):
    """Edit an existing user"""
    user = get_object_or_404(User, id=user_id)
    
    if request.method == 'POST':
        email = request.POST.get('email', '').strip()
        role = request.POST.get('role', user.role)
        is_active = request.POST.get('is_active') == 'on'
        ai_classification = request.POST.get('ai_classification', '').strip()
        password = request.POST.get('password', '')
        password_confirm = request.POST.get('password_confirm', '')
        client_id = request.POST.get('client', '').strip()
        
        # Validation
        if not email:
            messages.error(request, 'Email is required.')
        elif User.objects.filter(email=email).exclude(id=user_id).exists():
            messages.error(request, 'Email already exists.')
        elif password and password != password_confirm:
            messages.error(request, 'Passwords do not match.')
        else:
            # Validate password if provided
            if password:
                is_valid, error_msg = validate_password(password)
                if not is_valid:
                    messages.error(request, error_msg)
                    context = {
                        'user': user,
                        'role_choices': User.ROLE_CHOICES,
                        'clients': Client.objects.all(),
                    }
                    return render(request, 'main/users/user_edit.html', context)
            
            try:
                user.email = email
                user.role = role
                user.is_active = is_active
                user.ai_classification = ai_classification
                
                if client_id:
                    user.client_id = client_id
                else:
                    user.client = None
                
                if password:
                    user.set_password(password)
                
                user.save()
                messages.success(request, f'User "{user.username}" updated successfully!')
                return redirect('main:user_list')
            except Exception as e:
                messages.error(request, f'Error updating user: {str(e)}')
    
    context = {
        'user': user,
        'role_choices': User.ROLE_CHOICES,
        'clients': Client.objects.all(),
    }
    return render(request, 'main/users/user_edit.html', context)


def user_detail(request, user_id):
    """View user details"""
    user = get_object_or_404(User, id=user_id)
    context = {'user': user}
    return render(request, 'main/users/user_detail.html', context)


def user_delete(request, user_id):
    """Delete a user"""
    user = get_object_or_404(User, id=user_id)
    
    if request.method == 'POST':
        # Prevent deleting yourself
        current_user_id = request.session.get('user_id')
        if current_user_id == str(user.id):
            messages.error(request, 'You cannot delete your own account!')
            return redirect('main:user_list')
        
        username = user.username
        user.delete()
        messages.success(request, f'User "{username}" deleted successfully!')
        return redirect('main:user_list')
    
    context = {'user': user}
    return render(request, 'main/users/user_delete.html', context)


def user_send_password(request, user_id):
    """Generate and send a new password to user via email"""
    from main.auth_utils import generate_secure_password
    from main.mail_utils import send_password_email
    
    user = get_object_or_404(User, id=user_id)
    
    if request.method == 'POST':
        try:
            # Generate a secure random password
            new_password = generate_secure_password(12)
            
            # Set the new password
            user.set_password(new_password)
            user.save()
            
            # Send the password via email
            success, message = send_password_email(user, new_password)
            
            if success:
                messages.success(request, f'New password generated and sent to {user.email}')
            else:
                messages.error(request, f'Password updated but failed to send email: {message}')
                
        except Exception as e:
            messages.error(request, f'Failed to generate and send password: {str(e)}')
        
        # Redirect back to where we came from
        return_url = request.POST.get('return_url', 'main:user_list')
        if return_url == 'detail':
            return redirect('main:user_detail', user_id=user_id)
        else:
            return redirect('main:user_list')
    
    # If GET request, redirect to user list
    return redirect('main:user_list')


# Item Management Views

def item_list(request):
    """List all items for the current user"""
    # Get current user from session
    user_id = request.session.get('user_id')
    if not user_id:
        return redirect('main:login')
    
    user = get_object_or_404(User, id=user_id)
    
    # Get filter parameters
    status_filter = request.GET.get('status', '')
    section_filter = request.GET.get('section', '')
    search_query = request.GET.get('search', '').strip()
    
    # Base query - show only user's items unless admin
    if user.role == 'admin':
        items = Item.objects.all()
    else:
        items = Item.objects.filter(created_by=user)
    
    # Apply filters
    if status_filter:
        items = items.filter(status=status_filter)
    
    if section_filter:
        items = items.filter(section_id=section_filter)
    
    if search_query:
        from django.db.models import Q
        items = items.filter(
            Q(title__icontains=search_query) | 
            Q(description__icontains=search_query)
        )
    
    # Prefetch related data
    items = items.select_related('section', 'created_by').prefetch_related('tags')
    
    # Pagination
    paginator = Paginator(items, 20)
    page_number = request.GET.get('page', 1)
    page_obj = paginator.get_page(page_number)
    
    # Get all sections and status choices for filters
    sections = Section.objects.all()
    status_choices = Item.STATUS_CHOICES
    
    context = {
        'items': page_obj,
        'sections': sections,
        'status_choices': status_choices,
        'status_filter': status_filter,
        'section_filter': section_filter,
        'search_query': search_query,
    }
    
    return render(request, 'main/items/list.html', context)


def item_kanban(request):
    """Kanban view for items"""
    # Get current user from session
    user_id = request.session.get('user_id')
    if not user_id:
        return redirect('main:login')
    
    user = get_object_or_404(User, id=user_id)
    
    # Get filter parameter for showing completed items
    show_completed = request.GET.get('show_completed', 'false') == 'true'
    
    # Base query - show only user's items unless admin
    if user.role == 'admin':
        items = Item.objects.all()
    else:
        items = Item.objects.filter(created_by=user)
    
    # Prefetch related data
    items = items.select_related('section', 'created_by').prefetch_related('tags')
    
    # Group items by status
    items_by_status = {}
    for status_key, status_label in Item.STATUS_CHOICES:
        status_items = items.filter(status=status_key)
        
        # Hide completed/rejected unless show_completed is true
        if not show_completed and status_key in ['done', 'rejected']:
            status_items = []
        
        items_by_status[status_key] = {
            'label': status_label,
            'items': list(status_items)
        }
    
    context = {
        'items_by_status': items_by_status,
        'show_completed': show_completed,
        'status_choices': Item.STATUS_CHOICES,
    }
    
    return render(request, 'main/items/kanban.html', context)


def item_detail(request, item_id):
    """Detail view for a single item"""
    # Get current user from session
    user_id = request.session.get('user_id')
    if not user_id:
        return redirect('main:login')
    
    user = get_object_or_404(User, id=user_id)
    
    # Get item - check ownership unless admin
    item = get_object_or_404(Item, id=item_id)
    if user.role != 'admin' and item.created_by != user:
        messages.error(request, 'You do not have permission to view this item.')
        return redirect('main:item_list')
    
    # Handle POST request for updating the item
    selected_tags_payload = list(item.tags.values('id', 'name', 'color'))

    if request.method == 'POST':
        title = request.POST.get('title', '').strip()
        description = request.POST.get('description', '').strip()
        github_repo = request.POST.get('github_repo', '').strip()
        section_id = request.POST.get('section')
        status = request.POST.get('status', item.status)
        tag_values = request.POST.getlist('tags')

        if not title:
            messages.error(request, 'Title is required.')
            selected_tags_payload = _build_selected_tags_payload(tag_values)
        else:
            try:
                item.title = title
                item.description = description
                item.github_repo = github_repo
                item.status = status

                if section_id:
                    item.section_id = section_id
                else:
                    item.section = None

                item.save()

                # Update tags
                resolved_tags = _resolve_tag_values(tag_values)
                if resolved_tags:
                    item.tags.set(resolved_tags)
                else:
                    item.tags.clear()

                # Sync update to Weaviate
                try:
                    from core.services.weaviate_sync_service import WeaviateItemSyncService
                    sync_service = WeaviateItemSyncService()
                    sync_service.sync_update(item)
                    sync_service.close()
                except Exception as sync_error:
                    # Log error but don't fail the item update
                    import logging
                    logger = logging.getLogger(__name__)
                    logger.warning(f'Weaviate sync failed for item {item.id}: {str(sync_error)}')

                messages.success(request, f'Item "{title}" updated successfully!')
                selected_tags_payload = list(item.tags.values('id', 'name', 'color'))

            except Exception as e:
                messages.error(request, f'Error updating item: {str(e)}')
                selected_tags_payload = _build_selected_tags_payload(tag_values)
    
    # Get show_completed filter parameter (default: false - don't show completed)
    show_completed = request.GET.get('show_completed', 'false').lower() == 'true'
    
    # Get search query parameter
    search_query = request.GET.get('search', '').strip()
    
    # Get page parameter
    page_number = request.GET.get('page', 1)
    
    # Get related tasks
    tasks = item.tasks.all().select_related('assigned_to', 'created_by').prefetch_related('tags')
    
    # Filter by completion status
    if not show_completed:
        # Show only non-completed tasks (default)
        tasks = tasks.exclude(status='done')
    # else: show all tasks (both completed and non-completed)
    
    # Filter by search query (search in title and description)
    if search_query:
        from django.db.models import Q
        tasks = tasks.filter(
            Q(title__icontains=search_query) | Q(description__icontains=search_query)
        )
    
    # Paginate tasks (10 per page)
    paginator = Paginator(tasks, 10)
    tasks_page = paginator.get_page(page_number)
    
    # Get all sections, tags, and status choices for the form
    sections = Section.objects.all()
    all_tags = list(Tag.objects.values('id', 'name', 'color'))
    status_choices = Item.STATUS_CHOICES

    from django.utils import timezone
    from datetime import timedelta
    
    today = timezone.now().date()
    week_from_today = today + timedelta(days=7)
    
    context = {
        'item': item,
        'tasks': tasks_page,
        'sections': sections,
        'all_tags': all_tags,
        'selected_tags': selected_tags_payload,
        'status_choices': status_choices,
        'show_completed': show_completed,
        'search_query': search_query,
        'today': today,
        'week_from_today': week_from_today,
    }
    
    # If HTMX request, return only the partial template
    if request.headers.get('HX-Request'):
        return render(request, 'main/items/_item_tasks_table.html', context)
    
    return render(request, 'main/items/detail.html', context)


def item_create(request):
    """Create a new item"""
    # Get current user from session
    user_id = request.session.get('user_id')
    if not user_id:
        return redirect('main:login')
    
    user = get_object_or_404(User, id=user_id)
    
    selected_tags_payload = []
    selected_clients_payload = []

    if request.method == 'POST':
        title = request.POST.get('title', '').strip()
        description = request.POST.get('description', '').strip()
        github_repo = request.POST.get('github_repo', '').strip()
        section_id = request.POST.get('section')
        status = request.POST.get('status', 'new')
        tag_values = request.POST.getlist('tags')
        client_values = request.POST.getlist('clients')

        if not title:
            messages.error(request, 'Title is required.')
            selected_tags_payload = _build_selected_tags_payload(tag_values)
            selected_clients_payload = _build_selected_clients_payload(client_values)
        else:
            try:
                # Create item
                item = Item(
                    title=title,
                    description=description,
                    github_repo=github_repo,
                    status=status,
                    created_by=user
                )

                if section_id:
                    item.section_id = section_id

                item.save()

                # Add tags
                resolved_tags = _resolve_tag_values(tag_values)
                if resolved_tags:
                    item.tags.set(resolved_tags)

                # Add clients
                resolved_clients = _resolve_client_values(client_values)
                if resolved_clients:
                    item.clients.set(resolved_clients)

                # Sync to Weaviate
                try:
                    from core.services.weaviate_sync_service import WeaviateItemSyncService
                    sync_service = WeaviateItemSyncService()
                    sync_service.sync_create(item)
                    sync_service.close()
                except Exception as sync_error:
                    # Log error but don't fail the item creation
                    import logging
                    logger = logging.getLogger(__name__)
                    logger.warning(f'Weaviate sync failed for item {item.id}: {str(sync_error)}')

                messages.success(request, f'Item "{title}" created successfully!')
                return redirect('main:item_detail', item_id=item.id)

            except Exception as e:
                messages.error(request, f'Error creating item: {str(e)}')
                selected_tags_payload = _build_selected_tags_payload(tag_values)
                selected_clients_payload = _build_selected_clients_payload(client_values)
    
    # Get all sections, tags, clients and status choices for the form
    sections = Section.objects.all()
    all_tags = list(Tag.objects.values('id', 'name', 'color'))
    all_clients = list(Client.objects.values('id', 'name'))
    status_choices = Item.STATUS_CHOICES

    context = {
        'sections': sections,
        'all_tags': all_tags,
        'all_clients': all_clients,
        'selected_tags': selected_tags_payload,
        'selected_clients': selected_clients_payload,
        'status_choices': status_choices,
    }
    
    return render(request, 'main/items/form.html', context)


def item_edit(request, item_id):
    """Edit an existing item"""
    # Get current user from session
    user_id = request.session.get('user_id')
    if not user_id:
        return redirect('main:login')
    
    user = get_object_or_404(User, id=user_id)
    
    # Get item - check ownership unless admin
    item = get_object_or_404(Item, id=item_id)
    if user.role != 'admin' and item.created_by != user:
        messages.error(request, 'You do not have permission to edit this item.')
        return redirect('main:item_list')
    
    selected_tags_payload = list(item.tags.values('id', 'name', 'color'))
    selected_clients_payload = list(item.clients.values('id', 'name'))

    if request.method == 'POST':
        title = request.POST.get('title', '').strip()
        description = request.POST.get('description', '').strip()
        github_repo = request.POST.get('github_repo', '').strip()
        section_id = request.POST.get('section')
        status = request.POST.get('status', item.status)
        tag_values = request.POST.getlist('tags')
        client_values = request.POST.getlist('clients')

        if not title:
            messages.error(request, 'Title is required.')
            selected_tags_payload = _build_selected_tags_payload(tag_values)
            selected_clients_payload = _build_selected_clients_payload(client_values)
        else:
            try:
                item.title = title
                item.description = description
                item.github_repo = github_repo
                item.status = status

                if section_id:
                    item.section_id = section_id
                else:
                    item.section = None

                item.save()

                # Update tags
                resolved_tags = _resolve_tag_values(tag_values)
                if resolved_tags:
                    item.tags.set(resolved_tags)
                else:
                    item.tags.clear()

                # Update clients
                resolved_clients = _resolve_client_values(client_values)
                if resolved_clients:
                    item.clients.set(resolved_clients)
                else:
                    item.clients.clear()

                # Sync update to Weaviate
                try:
                    from core.services.weaviate_sync_service import WeaviateItemSyncService
                    sync_service = WeaviateItemSyncService()
                    sync_service.sync_update(item)
                    sync_service.close()
                except Exception as sync_error:
                    # Log error but don't fail the item update
                    import logging
                    logger = logging.getLogger(__name__)
                    logger.warning(f'Weaviate sync failed for item {item.id}: {str(sync_error)}')

                messages.success(request, f'Item "{title}" updated successfully!')
                return redirect('main:item_detail', item_id=item.id)

            except Exception as e:
                messages.error(request, f'Error updating item: {str(e)}')
                selected_tags_payload = _build_selected_tags_payload(tag_values)
                selected_clients_payload = _build_selected_clients_payload(client_values)
    
    # Get all sections, tags, clients and status choices for the form
    sections = Section.objects.all()
    all_tags = list(Tag.objects.values('id', 'name', 'color'))
    all_clients = list(Client.objects.values('id', 'name'))
    status_choices = Item.STATUS_CHOICES

    context = {
        'item': item,
        'sections': sections,
        'all_tags': all_tags,
        'all_clients': all_clients,
        'selected_tags': selected_tags_payload,
        'selected_clients': selected_clients_payload,
        'status_choices': status_choices,
    }
    
    return render(request, 'main/items/form.html', context)
    status_choices = Item.STATUS_CHOICES

    context = {
        'item': item,
        'sections': sections,
        'all_tags': all_tags,
        'selected_tags': selected_tags_payload,
        'status_choices': status_choices,
    }
    
    return render(request, 'main/items/form.html', context)


def item_delete(request, item_id):
    """Delete an item"""
    # Get current user from session
    user_id = request.session.get('user_id')
    if not user_id:
        return redirect('main:login')
    
    user = get_object_or_404(User, id=user_id)
    
    # Get item - check ownership unless admin
    item = get_object_or_404(Item, id=item_id)
    if user.role != 'admin' and item.created_by != user:
        messages.error(request, 'You do not have permission to delete this item.')
        return redirect('main:item_list')
    
    if request.method == 'POST':
        item_title = item.title
        item_id_str = str(item.id)
        item.delete()
        
        # Sync delete to Weaviate
        try:
            from core.services.weaviate_sync_service import WeaviateItemSyncService
            sync_service = WeaviateItemSyncService()
            sync_service.sync_delete(item_id_str)
            sync_service.close()
        except Exception as sync_error:
            # Log error but don't fail the item deletion
            import logging
            logger = logging.getLogger(__name__)
            logger.warning(f'Weaviate sync failed for item {item_id_str}: {str(sync_error)}')
        
        messages.success(request, f'Item "{item_title}" deleted successfully!')
        return redirect('main:item_list')
    
    context = {'item': item}
    return render(request, 'main/items/delete.html', context)


# Task Management Views

def task_list(request, item_id):
    """List all tasks for an item"""
    # Get current user from session
    user_id = request.session.get('user_id')
    if not user_id:
        return redirect('main:login')
    
    user = get_object_or_404(User, id=user_id)
    
    # Get item - check ownership unless admin
    item = get_object_or_404(Item, id=item_id)
    if user.role != 'admin' and item.created_by != user:
        messages.error(request, 'You do not have permission to view this item.')
        return redirect('main:item_list')
    
    # Get show_completed filter parameter (default: false - don't show completed)
    show_completed = request.GET.get('show_completed', 'false').lower() == 'true'
    
    # Get tasks for this item - only show owned tasks
    tasks = item.tasks.filter(created_by=user).select_related('assigned_to', 'created_by').prefetch_related('tags')
    
    # Filter by completion status
    if not show_completed:
        # Show only non-completed tasks (default)
        tasks = tasks.exclude(status='done')
    # else: show all tasks (both completed and non-completed)
    
    # Sort tasks by status priority
    status_order = {'new': 1, 'working': 2, 'review': 3, 'ready': 4, 'done': 5}
    tasks = sorted(tasks, key=lambda t: status_order.get(t.status, 99))
    
    context = {
        'item': item,
        'tasks': tasks,
        'show_completed': show_completed,
    }
    
    return render(request, 'main/tasks/list.html', context)


def task_detail(request, task_id):
    """Detail view for a single task"""
    # Get current user from session
    user_id = request.session.get('user_id')
    if not user_id:
        return redirect('main:login')
    
    user = get_object_or_404(User, id=user_id)
    
    # Get task - check ownership
    task = get_object_or_404(Task, id=task_id)
    if task.created_by != user:
        messages.error(request, 'You do not have permission to view this task.')
        return redirect('main:item_list')

    selected_tags_payload = list(task.tags.values('id', 'name', 'color'))

    if request.method == 'POST':
        title = request.POST.get('title', '').strip()
        description = request.POST.get('description', '').strip()
        status = request.POST.get('status', task.status)
        tag_values = request.POST.getlist('tags')
        requester_id = request.POST.get('requester', None)

        if not title:
            messages.error(request, 'Title is required.')
            selected_tags_payload = _build_selected_tags_payload(tag_values)
        else:
            try:
                # Get requester if provided
                requester = None
                if requester_id:
                    try:
                        requester = User.objects.get(id=requester_id)
                    except User.DoesNotExist:
                        pass
                
                previous_status = task.status
                task.title = title
                task.description = description
                task.status = status
                task.requester = requester

                if status == 'done' and previous_status != 'done':
                    task.mark_as_done()
                else:
                    task.save()

                resolved_tags = _resolve_tag_values(tag_values)
                if resolved_tags:
                    task.tags.set(resolved_tags)
                else:
                    task.tags.clear()

                messages.success(request, f'Task "{title}" updated successfully!')
                selected_tags_payload = list(task.tags.values('id', 'name', 'color'))

            except Exception as e:
                messages.error(request, f'Error updating task: {str(e)}')
                selected_tags_payload = _build_selected_tags_payload(tag_values)

    # Get all tags and status choices
    all_tags = list(Tag.objects.values('id', 'name', 'color'))
    status_choices = Task.STATUS_CHOICES
    
    # Get all active users for requester selection
    all_users = User.objects.filter(is_active=True).order_by('username')

    context = {
        'task': task,
        'all_tags': all_tags,
        'selected_tags': selected_tags_payload,
        'status_choices': status_choices,
        'all_users': all_users,
    }

    return render(request, 'main/tasks/detail.html', context)


def task_create(request, item_id):
    """Create a new task"""
    # Get current user from session
    user_id = request.session.get('user_id')
    if not user_id:
        return redirect('main:login')
    
    user = get_object_or_404(User, id=user_id)
    
    # Get item - check ownership unless admin
    item = get_object_or_404(Item, id=item_id)
    if user.role != 'admin' and item.created_by != user:
        messages.error(request, 'You do not have permission to create tasks for this item.')
        return redirect('main:item_list')
    
    selected_tags_payload = list(item.tags.values('id', 'name', 'color'))

    if request.method == 'POST':
        title = request.POST.get('title', '').strip()
        description = request.POST.get('description', '').strip()
        status = request.POST.get('status', 'new')
        milestone_id = request.POST.get('milestone', '').strip()
        tag_values = request.POST.getlist('tags')
        requester_id = request.POST.get('requester', None)

        if not title:
            messages.error(request, 'Title is required.')
            selected_tags_payload = _build_selected_tags_payload(tag_values)
        else:
            try:
                # Get requester if provided
                requester = None
                if requester_id:
                    try:
                        requester = User.objects.get(id=requester_id)
                    except User.DoesNotExist:
                        pass
                
                # Create task
                task = Task(
                    title=title,
                    description=description,
                    status=status,
                    item=item,
                    created_by=user,
                    assigned_to=user,
                    requester=requester
                )
                
                # Set milestone if provided
                if milestone_id:
                    try:
                        milestone = Milestone.objects.get(id=milestone_id, item=item)
                        task.milestone = milestone
                    except Milestone.DoesNotExist:
                        pass
                
                task.save()

                # Add tags
                resolved_tags = _resolve_tag_values(tag_values)
                if resolved_tags:
                    task.tags.set(resolved_tags)

                # Sync to Weaviate
                try:
                    from core.services.weaviate_task_sync_service import WeaviateTaskSyncService
                    sync_service = WeaviateTaskSyncService()
                    sync_service.sync_create(task)
                    sync_service.close()
                except Exception as sync_error:
                    # Log error but don't fail the task creation
                    import logging
                    logger = logging.getLogger(__name__)
                    logger.warning(f'Weaviate sync failed for task {task.id}: {str(sync_error)}')

                messages.success(request, f'Task "{title}" created successfully!')
                return redirect('main:task_detail', task_id=task.id)

            except Exception as e:
                messages.error(request, f'Error creating task: {str(e)}')
                selected_tags_payload = _build_selected_tags_payload(tag_values)
    
    # Get all tags and milestones for the form
    all_tags = list(Tag.objects.values('id', 'name', 'color'))
    milestones = item.milestones.all()
    status_choices = Task.STATUS_CHOICES
    
    # Get all active users for requester selection
    all_users = User.objects.filter(is_active=True).order_by('username')

    context = {
        'item': item,
        'all_tags': all_tags,
        'selected_tags': selected_tags_payload,
        'status_choices': status_choices,
<<<<<<< HEAD
        'milestones': milestones,
=======
        'all_users': all_users,
>>>>>>> 525adf27
    }
    
    return render(request, 'main/tasks/form.html', context)


def task_edit(request, task_id):
    """Edit an existing task"""
    # Get current user from session
    user_id = request.session.get('user_id')
    if not user_id:
        return redirect('main:login')
    
    user = get_object_or_404(User, id=user_id)
    
    # Get task - check ownership
    task = get_object_or_404(Task, id=task_id)
    if task.created_by != user:
        messages.error(request, 'You do not have permission to edit this task.')
        return redirect('main:item_list')
    
    selected_tags_payload = list(task.tags.values('id', 'name', 'color'))

    if request.method == 'POST':
        title = request.POST.get('title', '').strip()
        description = request.POST.get('description', '').strip()
        status = request.POST.get('status', task.status)
        milestone_id = request.POST.get('milestone', '').strip()
        tag_values = request.POST.getlist('tags')
        requester_id = request.POST.get('requester', None)

        if not title:
            messages.error(request, 'Title is required.')
            selected_tags_payload = _build_selected_tags_payload(tag_values)
        else:
            try:
                # Get requester if provided
                requester = None
                if requester_id:
                    try:
                        requester = User.objects.get(id=requester_id)
                    except User.DoesNotExist:
                        pass
                
                previous_status = task.status
                task.title = title
                task.description = description
                task.status = status
<<<<<<< HEAD
                
                # Set milestone
                if milestone_id:
                    try:
                        milestone = Milestone.objects.get(id=milestone_id, item=task.item)
                        task.milestone = milestone
                    except Milestone.DoesNotExist:
                        task.milestone = None
                else:
                    task.milestone = None
=======
                task.requester = requester
>>>>>>> 525adf27

                # Mark as done if status changed to done
                if status == 'done' and previous_status != 'done':
                    task.save()
                    task.mark_as_done()
                else:
                    task.save()

                # Update tags
                resolved_tags = _resolve_tag_values(tag_values)
                if resolved_tags:
                    task.tags.set(resolved_tags)
                else:
                    task.tags.clear()

                # Sync update to Weaviate
                try:
                    from core.services.weaviate_task_sync_service import WeaviateTaskSyncService
                    sync_service = WeaviateTaskSyncService()
                    sync_service.sync_update(task)
                    sync_service.close()
                except Exception as sync_error:
                    # Log error but don't fail the task update
                    import logging
                    logger = logging.getLogger(__name__)
                    logger.warning(f'Weaviate sync failed for task {task.id}: {str(sync_error)}')

                messages.success(request, f'Task "{title}" updated successfully!')
                return redirect('main:task_detail', task_id=task.id)

            except Exception as e:
                messages.error(request, f'Error updating task: {str(e)}')
                selected_tags_payload = _build_selected_tags_payload(tag_values)
    
    # Get all tags and milestones for the form
    all_tags = list(Tag.objects.values('id', 'name', 'color'))
    milestones = task.item.milestones.all() if task.item else []
    status_choices = Task.STATUS_CHOICES
    
    # Get all active users for requester selection
    all_users = User.objects.filter(is_active=True).order_by('username')

    context = {
        'task': task,
        'all_tags': all_tags,
        'selected_tags': selected_tags_payload,
        'status_choices': status_choices,
<<<<<<< HEAD
        'milestones': milestones,
=======
        'all_users': all_users,
>>>>>>> 525adf27
    }
    
    return render(request, 'main/tasks/form.html', context)


def task_delete(request, task_id):
    """Delete a task"""
    # Get current user from session
    user_id = request.session.get('user_id')
    if not user_id:
        return redirect('main:login')
    
    user = get_object_or_404(User, id=user_id)
    
    # Get task - check ownership
    task = get_object_or_404(Task, id=task_id)
    if task.created_by != user:
        messages.error(request, 'You do not have permission to delete this task.')
        return redirect('main:item_list')
    
    item = task.item
    
    if request.method == 'POST':
        task_title = task.title
        task_id_str = str(task.id)
        task.delete()
        
        # Sync delete to Weaviate
        try:
            from core.services.weaviate_task_sync_service import WeaviateTaskSyncService
            sync_service = WeaviateTaskSyncService()
            sync_service.sync_delete(task_id_str)
            sync_service.close()
        except Exception as sync_error:
            # Log error but don't fail the task deletion
            import logging
            logger = logging.getLogger(__name__)
            logger.warning(f'Weaviate sync failed for task {task_id_str}: {str(sync_error)}')
        
        messages.success(request, f'Task "{task_title}" deleted successfully!')
        return redirect('main:item_detail', item_id=item.id)
    
    context = {'task': task}
    return render(request, 'main/tasks/delete.html', context)


def task_overview(request):
    """Global task overview - shows all tasks for the user"""
    # Get current user from session
    user_id = request.session.get('user_id')
    if not user_id:
        return redirect('main:login')
    
    user = get_object_or_404(User, id=user_id)
    
    # Get filter parameters
    status_filter = request.GET.get('status', '')
    item_filter = request.GET.get('item', '')
    has_github = request.GET.get('has_github', '')
    search_query = request.GET.get('search', '').strip()
    
    # Base query - show only user's tasks unless admin
    if user.role == 'admin':
        tasks = Task.objects.all()
    else:
        tasks = Task.objects.filter(created_by=user)
    
    # Apply filters
    if status_filter:
        tasks = tasks.filter(status=status_filter)
    
    if item_filter:
        tasks = tasks.filter(item_id=item_filter)
    
    if has_github == 'true':
        tasks = tasks.filter(github_issue_id__isnull=False)
    elif has_github == 'false':
        tasks = tasks.filter(github_issue_id__isnull=True)
    
    if search_query:
        from django.db.models import Q
        tasks = tasks.filter(
            Q(title__icontains=search_query) | 
            Q(description__icontains=search_query)
        )
    
    # Prefetch related data
    tasks = tasks.select_related('item', 'assigned_to', 'created_by').prefetch_related('tags')
    tasks = tasks.order_by('-updated_at')
    
    # Calculate status counts
    status_counts = {}
    for status_key, status_label in Task.STATUS_CHOICES:
        if user.role == 'admin':
            count = Task.objects.filter(status=status_key).count()
        else:
            count = Task.objects.filter(status=status_key, created_by=user).count()
        status_counts[status_key] = count
    
    # Pagination
    paginator = Paginator(tasks, 20)
    page_number = request.GET.get('page', 1)
    page_obj = paginator.get_page(page_number)
    
    # Get all items for filter dropdown
    if user.role == 'admin':
        items = Item.objects.all()
    else:
        items = Item.objects.filter(created_by=user)
    
    context = {
        'tasks': page_obj,
        'items': items,
        'status_choices': Task.STATUS_CHOICES,
        'status_counts': status_counts,
        'status_filter': status_filter,
        'item_filter': item_filter,
        'has_github': has_github,
        'search_query': search_query,
    }
    
    # If HTMX request, return only the partial template
    if request.headers.get('HX-Request'):
        return render(request, 'main/tasks/_task_table.html', context)
    
    return render(request, 'main/tasks/overview.html', context)


def tags_network_view(request):
    """Tags network graph visualization view"""
    return render(request, 'main/tags/network.html')


def milestone_create(request, item_id):
    """Create a new milestone for an item"""
    # Get current user from session
    user_id = request.session.get('user_id')
    if not user_id:
        return redirect('main:login')
    
    user = get_object_or_404(User, id=user_id)
    
    # Get item - check ownership unless admin
    item = get_object_or_404(Item, id=item_id)
    if user.role != 'admin' and item.created_by != user:
        messages.error(request, 'You do not have permission to create milestones for this item.')
        return redirect('main:item_detail', item_id=item_id)
    
    if request.method == 'POST':
        name = request.POST.get('name', '').strip()
        due_date = request.POST.get('due_date', '').strip()
        
        if not name:
            messages.error(request, 'Name is required.')
        elif not due_date:
            messages.error(request, 'Due date is required.')
        else:
            try:
                # Create milestone
                milestone = Milestone(
                    name=name,
                    due_date=due_date,
                    item=item
                )
                milestone.save()
                
                messages.success(request, f'Milestone "{name}" created successfully!')
                return redirect('main:item_detail', item_id=item_id)
            except Exception as e:
                messages.error(request, f'Error creating milestone: {str(e)}')
    
    context = {
        'item': item,
    }
    
    return render(request, 'main/milestones/form.html', context)


def milestone_edit(request, milestone_id):
    """Edit an existing milestone"""
    # Get current user from session
    user_id = request.session.get('user_id')
    if not user_id:
        return redirect('main:login')
    
    user = get_object_or_404(User, id=user_id)
    milestone = get_object_or_404(Milestone, id=milestone_id)
    item = milestone.item
    
    # Check ownership unless admin
    if user.role != 'admin' and item.created_by != user:
        messages.error(request, 'You do not have permission to edit this milestone.')
        return redirect('main:item_detail', item_id=item.id)
    
    if request.method == 'POST':
        name = request.POST.get('name', '').strip()
        due_date = request.POST.get('due_date', '').strip()
        
        if not name:
            messages.error(request, 'Name is required.')
        elif not due_date:
            messages.error(request, 'Due date is required.')
        else:
            try:
                milestone.name = name
                milestone.due_date = due_date
                milestone.save()
                
                messages.success(request, f'Milestone "{name}" updated successfully!')
                return redirect('main:item_detail', item_id=item.id)
            except Exception as e:
                messages.error(request, f'Error updating milestone: {str(e)}')
    
    context = {
        'milestone': milestone,
        'item': item,
    }
    
    return render(request, 'main/milestones/form.html', context)


def milestone_delete(request, milestone_id):
    """Delete a milestone"""
    # Get current user from session
    user_id = request.session.get('user_id')
    if not user_id:
        return redirect('main:login')
    
    user = get_object_or_404(User, id=user_id)
    milestone = get_object_or_404(Milestone, id=milestone_id)
    item = milestone.item
    
    # Check ownership unless admin
    if user.role != 'admin' and item.created_by != user:
        messages.error(request, 'You do not have permission to delete this milestone.')
        return redirect('main:item_detail', item_id=item.id)
    
    if request.method == 'POST':
        milestone_name = milestone.name
        milestone.delete()
        messages.success(request, f'Milestone "{milestone_name}" deleted successfully!')
        return redirect('main:item_detail', item_id=item.id)
    
    context = {
        'milestone': milestone,
        'item': item,
    }
    
    return render(request, 'main/milestones/delete.html', context)
<|MERGE_RESOLUTION|>--- conflicted
+++ resolved
@@ -1422,11 +1422,8 @@
         'all_tags': all_tags,
         'selected_tags': selected_tags_payload,
         'status_choices': status_choices,
-<<<<<<< HEAD
         'milestones': milestones,
-=======
         'all_users': all_users,
->>>>>>> 525adf27
     }
     
     return render(request, 'main/tasks/form.html', context)
@@ -1474,7 +1471,6 @@
                 task.title = title
                 task.description = description
                 task.status = status
-<<<<<<< HEAD
                 
                 # Set milestone
                 if milestone_id:
@@ -1485,9 +1481,7 @@
                         task.milestone = None
                 else:
                     task.milestone = None
-=======
                 task.requester = requester
->>>>>>> 525adf27
 
                 # Mark as done if status changed to done
                 if status == 'done' and previous_status != 'done':
@@ -1535,11 +1529,8 @@
         'all_tags': all_tags,
         'selected_tags': selected_tags_payload,
         'status_choices': status_choices,
-<<<<<<< HEAD
         'milestones': milestones,
-=======
         'all_users': all_users,
->>>>>>> 525adf27
     }
     
     return render(request, 'main/tasks/form.html', context)
