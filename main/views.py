--- conflicted
+++ resolved
@@ -1,13 +1,6 @@
-<<<<<<< HEAD
 from django.shortcuts import render, redirect, get_object_or_404
 from django.contrib import messages
 from .models import Tag
-=======
-from django.shortcuts import render, get_object_or_404, redirect
-from django.contrib.admin.views.decorators import staff_member_required
-from django.contrib import messages
-from .models import Settings
->>>>>>> cf2e73ff
 
 
 def home(request):
@@ -15,7 +8,6 @@
     return render(request, 'main/home.html')
 
 
-<<<<<<< HEAD
 def settings_view(request):
     """Settings page view"""
     return render(request, 'main/settings.html')
@@ -86,7 +78,6 @@
         return redirect('main:tag_list')
     
     return render(request, 'main/tags/delete.html', {'tag': tag})
-=======
 @staff_member_required
 def settings_list(request):
     """List all settings"""
@@ -158,4 +149,3 @@
         return redirect('main:settings_list')
     
     return render(request, 'main/settings_confirm_delete.html', {'settings': settings})
->>>>>>> cf2e73ff
