--- conflicted
+++ resolved
@@ -3,7 +3,6 @@
 from django.db import models
 import uuid
 
-<<<<<<< HEAD
 
 class Tag(models.Model):
     """Tag model for categorizing and labeling items"""
@@ -32,7 +31,6 @@
     id = models.UUIDField(primary_key=True, default=uuid.uuid4, editable=False)
     name = models.CharField(max_length=100, unique=True)
     color = models.CharField(max_length=7, default='#3b82f6')  # Hex color code
-=======
 class Settings(models.Model):
     """
     Settings model to store system configuration and API keys.
@@ -131,12 +129,10 @@
         help_text='Anzahl der Tags die bei Items durch die KI gesucht werden sollen'
     )
     
->>>>>>> cf2e73ff
     created_at = models.DateTimeField(auto_now_add=True)
     updated_at = models.DateTimeField(auto_now=True)
     
     class Meta:
-<<<<<<< HEAD
         ordering = ['name']
         
     def __str__(self):
@@ -147,11 +143,9 @@
         if not self.color or self.color == '#3b82f6':
             self.color = random.choice(self.COLOR_PALETTE)
         super().save(*args, **kwargs)
-=======
         verbose_name = 'Settings'
         verbose_name_plural = 'Settings'
         ordering = ['-created_at']
     
     def __str__(self):
-        return f"Settings - {self.id}"
->>>>>>> cf2e73ff
+        return f"Settings - {self.id}"