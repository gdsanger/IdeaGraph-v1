--- conflicted
+++ resolved
@@ -745,20 +745,13 @@
             }
             showAlert(`GitHub Issue #${data.issue_number} created successfully!`, 'success');
             
-<<<<<<< HEAD
             // Redirect to item view after successful creation
-=======
             // Redirect to item view after successful GitHub issue creation
->>>>>>> ce2d852e
             setTimeout(() => {
                 {% if task.item %}
                 window.location.href = '{% url "main:item_detail" task.item.id %}';
                 {% else %}
-<<<<<<< HEAD
-                window.location.reload();
-=======
                 window.location.href = '{% url "main:item_list" %}';
->>>>>>> ce2d852e
                 {% endif %}
             }, 2000);
         } else {
