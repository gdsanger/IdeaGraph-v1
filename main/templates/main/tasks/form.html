--- conflicted
+++ resolved
@@ -161,7 +161,6 @@
                                 </select>
                             </div>
 
-<<<<<<< HEAD
                             <!-- Milestone -->
                             <div class="col-md-6 mb-3">
                                 <label for="milestone" class="form-label">Milestone</label>
@@ -175,7 +174,6 @@
                                     {% endfor %}
                                 </select>
                                 <small class="text-muted">Select a milestone for this task.</small>
-=======
                             <!-- Requester -->
                             <div class="col-md-6 mb-3">
                                 <label for="requester" class="form-label">Requester</label>
@@ -187,7 +185,6 @@
                                     </option>
                                     {% endfor %}
                                 </select>
->>>>>>> 525adf27
                             </div>
                         </div>
 
