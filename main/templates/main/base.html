--- conflicted
+++ resolved
@@ -228,16 +228,13 @@
                             <i class="bi bi-list-task"></i> Tasks
                         </a>
                     </li>
-<<<<<<< HEAD
                     <li class="nav-item">
                         <a class="nav-link {% if request.resolver_match.url_name == 'settings' or 'tag' in request.resolver_match.url_name %}active{% endif %}" href="{% url 'main:settings' %}">
                             <i class="bi bi-gear-fill"></i> Settings
-=======
                     {% if user.is_staff %}
                     <li class="nav-item dropdown">
                         <a class="nav-link dropdown-toggle {% if 'settings' in request.resolver_match.url_name %}active{% endif %}" href="#" role="button" data-bs-toggle="dropdown" aria-expanded="false">
                             <i class="bi bi-shield-lock-fill"></i> Admin
->>>>>>> cf2e73ff
                         </a>
                         <ul class="dropdown-menu dropdown-menu-end dropdown-menu-dark">
                             <li>
