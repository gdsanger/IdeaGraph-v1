--- conflicted
+++ resolved
@@ -812,66 +812,12 @@
                                 <h5 class="mb-3">
                                     <i class="bi bi-chat-dots"></i> IdeaGraph Q&A Assistant
                                 </h5>
-<<<<<<< HEAD
                                 <p class="text-muted" style="font-size: 0.9rem;">
                                     Stelle Fragen zu diesem Item. Der IdeaGraph Assistant durchsucht automatisch alle zugehörigen Tasks, Files, Kommentare und Dokumentationen und generiert eine fundierte Antwort mit Quellenangaben.
                                 </p>
                                 
                                 <!-- Chat Widget Container -->
                                 <div id="ideagraph-chat-widget" style="margin-top: 1.5rem;"></div>
-=======
-                                    <p class="text-muted" style="font-size: 0.9rem;">
-                                        Stelle eine Frage zu diesem Item. Die KI durchsucht automatisch alle zugehörigen Tasks, Files, Kommentare und Dokumentationen und generiert eine fundierte Antwort.
-                                    </p>
-                                
-                                 
-                                    <!-- Question Form -->
-                                    <div class="mb-4">
-                                        <div class="mb-3">
-                                            <label for="questionInput" class="form-label">Deine Frage:</label>
-                                            <textarea class="form-control" id="questionInput" rows="3" 
-                                                    placeholder="z.B. Wie funktioniert der Authentifizierungsprozess?"></textarea>
-                                        </div>
-                                        <button type="button" class="btn btn-primary" id="askQuestionBtn" onclick="askQuestion()">
-                                            <span class="button-text"><i class="bi bi-send"></i> Antwort generieren</span>
-                                            <span class="spinner-border spinner-border-sm ms-2" role="status" style="display: none;"></span>
-                                        </button>
-                                    </div>
-                                    
-                                    <!-- Answer Display -->
-                                    <div id="answerContainer" style="display: none;">
-                                        <div class="card bg-dark border-secondary mb-3">
-                                            <div class="card-header d-flex justify-content-between align-items-center">
-                                                <h6 class="mb-0"><i class="bi bi-lightbulb"></i> Antwort</h6>
-                                                <button type="button" class="btn btn-sm btn-outline-success" id="saveAsKnowledgeBtn" onclick="saveAsKnowledgeObject()" style="display: none;">
-                                                    <i class="bi bi-bookmark"></i> Als Wissensobjekt speichern
-                                                </button>
-                                            </div>
-                                            <div class="card-body">
-                                                <div id="questionDisplay" class="mb-3">
-                                                    <strong>Frage:</strong>
-                                                    <p class="text-muted mb-0" id="questionText"></p>
-                                                </div>
-                                                <div id="answerDisplay"></div>
-                                                <div id="sourcesDisplay" class="mt-3"></div>
-                                            </div>
-                                        </div>
-                                    </div>
-                                
-                                    <!-- Q&A History -->
-                                    <div class="mt-4">
-                                        <h6 class="mb-3">
-                                            <i class="bi bi-clock-history"></i> Verlauf der letzten Fragen
-                                            <button type="button" class="btn btn-sm btn-outline-secondary ms-2" onclick="loadQAHistory()">
-                                                <i class="bi bi-arrow-clockwise"></i> Aktualisieren
-                                            </button>
-                                        </h6>
-                                        <div id="qaHistoryContainer">
-                                            <p class="text-muted">Lade Verlauf...</p>
-                                        </div>
-                                    </div>
-
->>>>>>> 159b4731
                             </div>
                         </div>
                                
