--- conflicted
+++ resolved
@@ -1,10 +1,7 @@
 {% load static %}
 
 <!-- Files list partial template for htmx updates -->
-<<<<<<< HEAD
-=======
-
->>>>>>> 7323c96b
+
 {% if error %}
 <div class="alert alert-danger">
     <i class="bi bi-exclamation-triangle"></i> {{ error }}
