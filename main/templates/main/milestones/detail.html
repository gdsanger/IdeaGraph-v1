{% extends "main/base.html" %}
{% load static %}

{% block title %}{{ milestone.name }} - Milestone Details{% endblock %}

{% block extra_css %}
<!-- Semantic Network CSS -->
<link rel="stylesheet" href="{% static 'main/css/semantic-network.css' %}" />
<!-- Weaviate Indicator CSS -->
<link rel="stylesheet" href="{% static 'main/css/weaviate-indicator.css' %}" />
<!-- Toast UI Editor/Viewer CSS -->
<link rel="stylesheet" href="https://uicdn.toast.com/editor/latest/toastui-editor-viewer.min.css" />

<style>
    .milestone-detail-card {
        background: rgba(31, 41, 55, 0.9);
    }
    
    .context-object-card {
        background: rgba(15, 23, 42, 0.6);
        border: 1px solid rgba(255, 255, 255, 0.1);
        border-radius: 0.5rem;
        padding: 1rem;
        margin-bottom: 1rem;
        transition: all 0.3s ease;
    }
    
    .context-object-card:hover {
        border-color: var(--autumn-accent);
        box-shadow: 0 4px 12px rgba(245, 158, 11, 0.2);
    }
    
    .context-type-icon {
        font-size: 2rem;
        display: inline-block;
        margin-right: 0.5rem;
    }
    
    .ai-button {
        position: relative;
    }
    
    .ai-button .spinner-border {
        display: none;
        width: 1rem;
        height: 1rem;
        margin-left: 0.5rem;
    }
    
    .ai-button.loading .spinner-border {
        display: inline-block;
    }
    
    .ai-button.loading .button-text {
        opacity: 0.7;
    }
    
    .file-upload-area {
        border: 2px dashed rgba(255, 255, 255, 0.3);
        border-radius: 0.5rem;
        padding: 2rem;
        text-align: center;
        background: rgba(15, 23, 42, 0.4);
        cursor: pointer;
        transition: all 0.3s ease;
    }
    
    .file-upload-area:hover {
        border-color: var(--autumn-accent);
        background: rgba(15, 23, 42, 0.6);
    }
    
    .file-upload-area.dragover {
        border-color: var(--autumn-accent);
        background: rgba(245, 158, 11, 0.1);
    }
    
    .upload-overlay {
        position: fixed;
        top: 0;
        left: 0;
        width: 100%;
        height: 100%;
        background: rgba(0, 0, 0, 0.8);
        display: flex;
        justify-content: center;
        align-items: center;
        z-index: 9999;
        backdrop-filter: blur(4px);
    }
    
    .upload-overlay-content {
        background: rgba(31, 41, 55, 0.95);
        padding: 2rem;
        border-radius: 1rem;
        border: 2px solid var(--autumn-accent);
        text-align: center;
        min-width: 400px;
        box-shadow: 0 10px 40px rgba(245, 158, 11, 0.3);
    }
    
    .upload-spinner {
        width: 4rem;
        height: 4rem;
        border: 4px solid rgba(245, 158, 11, 0.3);
        border-top-color: var(--autumn-accent);
        border-radius: 50%;
        animation: spin 1s linear infinite;
        margin: 0 auto 1.5rem;
    }
    
    @keyframes spin {
        to { transform: rotate(360deg); }
    }
    
    .upload-status {
        margin-top: 1rem;
        color: rgba(255, 255, 255, 0.8);
    }
    
    .file-progress-item {
        display: flex;
        align-items: center;
        padding: 0.5rem;
        margin: 0.5rem 0;
        background: rgba(15, 23, 42, 0.6);
        border-radius: 0.25rem;
        border-left: 3px solid var(--autumn-accent);
    }
    
    .file-progress-item i {
        margin-right: 0.5rem;
        color: var(--autumn-accent);
    }
    
    .file-progress-item.success i {
        color: #10b981;
    }
    
    .file-progress-item.error i {
        color: #ef4444;
    }
    
    /* Changelog viewer styling */
    #changelogViewer {
        background-color: #1f2937;
        padding: 1rem;
        border-radius: 0.5rem;
        color: #e5e7eb;
    }
    
    #changelogViewer h1,
    #changelogViewer h2,
    #changelogViewer h3,
    #changelogViewer h4,
    #changelogViewer h5,
    #changelogViewer h6 {
        color: var(--autumn-accent);
        margin-top: 1rem;
        margin-bottom: 0.5rem;
    }
    
    #changelogViewer ul,
    #changelogViewer ol {
        padding-left: 2rem;
    }
    
    #changelogViewer code {
        background-color: rgba(15, 23, 42, 0.8);
        padding: 0.2rem 0.4rem;
        border-radius: 0.25rem;
        color: #fbbf24;
    }
    
    #changelogViewer pre {
        background-color: rgba(15, 23, 42, 0.8);
        padding: 1rem;
        border-radius: 0.5rem;
        overflow-x: auto;
    }
</style>
{% endblock %}

{% block content %}
<div class="container-fluid">
    <!-- Breadcrumb -->
    <nav aria-label="breadcrumb" class="mb-3">
        <ol class="breadcrumb">
            <li class="breadcrumb-item"><a href="{% url 'main:item_list' %}">Items</a></li>
            <li class="breadcrumb-item"><a href="{% url 'main:item_detail' milestone.item.id %}">{{ milestone.item.title }}</a></li>
            <li class="breadcrumb-item active" aria-current="page">{{ milestone.name }}</li>
        </ol>
    </nav>

    <!-- Messages -->
    {% if messages %}
        {% for message in messages %}
        <div class="alert alert-{{ message.tags }} alert-dismissible fade show" role="alert">
            {{ message }}
            <button type="button" class="btn-close" data-bs-dismiss="alert" aria-label="Close"></button>
        </div>
        {% endfor %}
    {% endif %}

    <!-- Milestone Header -->
    <div class="card milestone-detail-card mb-4">
        <div class="card-body">
            <div class="d-flex justify-content-between align-items-start">
                <div>
                    <h2 class="mb-2">
                        <i class="bi bi-flag-fill text-warning"></i>
                        {{ milestone.name }}
                    </h2>
                    <div class="mb-3">
                        <span class="badge 
                            {% if milestone.status == 'planned' %}bg-secondary
                            {% elif milestone.status == 'in_progress' %}bg-primary
                            {% elif milestone.status == 'completed' %}bg-success
                            {% endif %} me-2">
                            {{ milestone.get_status_display }}
                        </span>
                        <span class="text-muted">
                            <i class="bi bi-calendar"></i> {{ milestone.due_date|date:"d.m.Y" }}
                            {% if milestone.due_date < today %}
                                <span class="badge bg-danger ms-1">Überfällig</span>
                            {% elif milestone.due_date <= week_from_today %}
                                <span class="badge bg-warning ms-1">Bald fällig</span>
                            {% endif %}
                        </span>
                    </div>
                    {% if milestone.description %}
                    <p class="text-muted mb-0">{{ milestone.description }}</p>
                    {% endif %}
                </div>
                <div class="d-flex align-items-center gap-3">
                    <!-- Weaviate Indicator -->
                    <div class="weaviate-indicator-container">
                        <span class="weaviate-indicator-label">Weaviate:</span>
                        <div data-weaviate-indicator data-weaviate-type="milestone" data-weaviate-id="{{ milestone.id }}"></div>
                    </div>
                    <div class="btn-group" role="group">
                        <a href="{% url 'main:milestone_edit' milestone.id %}" class="btn btn-outline-primary">
                            <i class="bi bi-pencil"></i> Edit
                        </a>
                        <a href="{% url 'main:milestone_delete' milestone.id %}" class="btn btn-outline-danger">
                            <i class="bi bi-trash"></i> Delete
                        </a>
                    </div>
                </div>
            </div>
        </div>
    </div>

    <!-- Tabs Navigation -->
    <ul class="nav nav-tabs mb-4" id="milestoneTabs" role="tablist">
        <li class="nav-item" role="presentation">
            <button class="nav-link active" id="summary-tab" data-bs-toggle="tab" data-bs-target="#summary" 
                    type="button" role="tab" aria-controls="summary" aria-selected="true">
                <i class="bi bi-file-text"></i> Summary
            </button>
        </li>
        <li class="nav-item" role="presentation">
            <button class="nav-link" id="changelog-tab" data-bs-toggle="tab" data-bs-target="#changelog" 
                    type="button" role="tab" aria-controls="changelog" aria-selected="false">
                <i class="bi bi-journal-text"></i> ChangeLog
            </button>
        </li>
        <li class="nav-item" role="presentation">
            <button class="nav-link" id="tasks-tab" data-bs-toggle="tab" data-bs-target="#tasks" 
                    type="button" role="tab" aria-controls="tasks" aria-selected="false">
                <i class="bi bi-list-task"></i> Tasks ({{ milestone.tasks.count }})
            </button>
        </li>
        <li class="nav-item" role="presentation">
            <button class="nav-link" id="context-tab" data-bs-toggle="tab" data-bs-target="#context" 
                    type="button" role="tab" aria-controls="context" aria-selected="false">
                <i class="bi bi-collection"></i> Context ({{ milestone.context_objects.count }})
            </button>
        </li>
        <li class="nav-item" role="presentation">
            <button class="nav-link" id="semantic-network-tab" data-bs-toggle="tab" data-bs-target="#semantic-network" 
                    type="button" role="tab" aria-controls="semantic-network" aria-selected="false">
                <i class="bi bi-diagram-3"></i> Semantic Network
            </button>
        </li>
    </ul>

    <!-- Tab Content -->
    <div class="tab-content" id="milestoneTabsContent">
        <!-- Summary Tab -->
        <div class="tab-pane fade show active" id="summary" role="tabpanel" aria-labelledby="summary-tab">
            <div class="card milestone-detail-card">
                <div class="card-body">
                    <div class="d-flex justify-content-between align-items-center mb-3">
                        <h4><i class="bi bi-robot"></i> AI-Generated Summary</h4>
                        <div>
                            <button class="btn btn-primary ai-button" id="regenerateSummaryBtn">
                                <span class="button-text">
                                    <i class="bi bi-arrow-clockwise"></i> Regenerate Summary
                                </span>
                                <span class="spinner-border" role="status" aria-hidden="true"></span>
                            </button>
                            {% if milestone.summary %}
                            <button class="btn btn-success ai-button ms-2" id="optimizeSummaryBtn">
                                <span class="button-text">
                                    <i class="bi bi-magic"></i> AI-Optimize
                                </span>
                                <span class="spinner-border" role="status" aria-hidden="true"></span>
                            </button>
                            {% endif %}
                        </div>
                    </div>
                    
                    <div id="summaryContent">
                        {% if milestone.summary %}
                        <div class="alert alert-info">
                            {{ milestone.summary }}
                        </div>
                        {% else %}
                        <div class="alert alert-secondary">
                            <i class="bi bi-info-circle"></i>
                            No summary generated yet. Add context objects and click "Regenerate Summary" to create one.
                        </div>
                        {% endif %}
                    </div>
                    
                    <!-- Statistics -->
                    <div class="row mt-4">
                        <div class="col-md-4">
                            <div class="card bg-dark">
                                <div class="card-body text-center">
                                    <h3 class="text-primary">{{ milestone.context_objects.count }}</h3>
                                    <p class="text-muted mb-0">Context Objects</p>
                                </div>
                            </div>
                        </div>
                        <div class="col-md-4">
                            <div class="card bg-dark">
                                <div class="card-body text-center">
                                    <h3 class="text-success">{{ milestone.tasks.count }}</h3>
                                    <p class="text-muted mb-0">Total Tasks</p>
                                </div>
                            </div>
                        </div>
                        <div class="col-md-4">
                            <div class="card bg-dark">
                                <div class="card-body text-center">
                                    <h3 class="text-warning">{{ analyzed_count }}</h3>
                                    <p class="text-muted mb-0">Analyzed Objects</p>
                                </div>
                            </div>
                        </div>
                    </div>
                </div>
            </div>
        </div>

        <!-- ChangeLog Tab -->
        <div class="tab-pane fade" id="changelog" role="tabpanel" aria-labelledby="changelog-tab">
            <div class="card milestone-detail-card">
                <div class="card-body">
                    <div class="d-flex justify-content-between align-items-center mb-3">
                        <h4><i class="bi bi-journal-text"></i> ChangeLog</h4>
                        <button class="btn btn-primary ai-button" id="generateChangelogBtn">
                            <span class="button-text">
                                <i class="bi bi-robot"></i> Generate ChangeLog
                            </span>
                            <span class="spinner-border" role="status" aria-hidden="true"></span>
                        </button>
                    </div>
                    
                    <div id="changelogContent">
                        {% if milestone.changelog %}
                        <div class="card bg-dark">
                            <div class="card-body">
                                <div id="changelogViewer"></div>
                                <textarea id="changelogMarkdown" style="display: none;">{{ milestone.changelog }}</textarea>
                            </div>
                        </div>
                        {% else %}
                        <div class="alert alert-secondary">
                            <i class="bi bi-info-circle"></i>
                            No changelog generated yet. Click "Generate ChangeLog" to create one using AI.
                        </div>
                        {% endif %}
                    </div>
                    
                    <!-- Files Section -->
                    {% if milestone.files.all %}
                    <div class="mt-4">
                        <h5><i class="bi bi-file-earmark-text"></i> Changelog Files</h5>
                        <div class="list-group">
                            {% for file in milestone.files.all %}
                            <div class="list-group-item list-group-item-dark d-flex justify-content-between align-items-center">
                                <div>
                                    <i class="bi bi-file-earmark-text"></i>
                                    {{ file.filename }}
                                    <small class="text-muted">({{ file.file_size|filesizeformat }})</small>
                                </div>
                                <div>
                                    {% if file.weaviate_synced %}
                                    <span class="badge bg-success" title="Synced to Weaviate">
                                        <i class="bi bi-check-circle"></i> Synced
                                    </span>
                                    {% else %}
                                    <span class="badge bg-warning" title="Not synced to Weaviate">
                                        <i class="bi bi-exclamation-circle"></i> Not Synced
                                    </span>
                                    {% endif %}
                                </div>
                            </div>
                            {% endfor %}
                        </div>
                    </div>
                    {% endif %}
                </div>
            </div>
        </div>

        <!-- Tasks Tab -->
        <div class="tab-pane fade" id="tasks" role="tabpanel" aria-labelledby="tasks-tab">
            <div class="card milestone-detail-card">
                <div class="card-body">
                    <div class="d-flex justify-content-between align-items-center mb-3">
                        <h4><i class="bi bi-list-task"></i> Tasks</h4>
                        <a href="{% url 'main:task_create' milestone.item.id %}?milestone={{ milestone.id }}" 
                           class="btn btn-primary">
                            <i class="bi bi-plus-circle"></i> New Task
                        </a>
                    </div>
                    
                    {% if milestone.tasks.all %}
                    <div class="table-responsive">
                        <table class="table table-dark table-hover">
                            <thead>
                                <tr>
                                    <th>Title</th>
                                    <th>Status</th>
                                    <th>Type</th>
                                    <th>AI Generated</th>
                                    <th>Actions</th>
                                </tr>
                            </thead>
                            <tbody>
                                {% for task in milestone.tasks.all %}
                                <tr>
                                    <td>
                                        <a href="{% url 'main:task_detail' task.id %}">{{ task.title }}</a>
                                    </td>
                                    <td>
                                        <span class="badge 
                                            {% if task.status == 'new' %}bg-secondary
                                            {% elif task.status == 'working' %}bg-primary
                                            {% elif task.status == 'review' %}bg-warning
                                            {% elif task.status == 'ready' %}bg-info
                                            {% elif task.status == 'done' %}bg-success
                                            {% endif %}">
                                            {{ task.get_status_display }}
                                        </span>
                                    </td>
                                    <td>
                                        <span class="badge bg-dark">{{ task.get_type_display }}</span>
                                    </td>
                                    <td>
                                        {% if task.ai_generated %}
                                        <i class="bi bi-robot text-success"></i>
                                        {% else %}
                                        <i class="bi bi-person text-muted"></i>
                                        {% endif %}
                                    </td>
                                    <td>
                                        <a href="{% url 'main:task_detail' task.id %}" 
                                           class="btn btn-sm btn-outline-primary">
                                            <i class="bi bi-eye"></i>
                                        </a>
                                    </td>
                                </tr>
                                {% endfor %}
                            </tbody>
                        </table>
                    </div>
                    {% else %}
                    <div class="alert alert-secondary">
                        <i class="bi bi-info-circle"></i>
                        No tasks assigned to this milestone yet. Create tasks manually or derive them from context objects.
                    </div>
                    {% endif %}
                </div>
            </div>
        </div>

        <!-- Context Tab -->
        <div class="tab-pane fade" id="context" role="tabpanel" aria-labelledby="context-tab">
            <div class="card milestone-detail-card">
                <div class="card-body">
                    <h4 class="mb-3"><i class="bi bi-collection"></i> Context Objects</h4>
                    
                    <!-- Add Context Object Section -->
                    <div class="mb-4">
                        <button class="btn btn-primary mb-3" data-bs-toggle="collapse" data-bs-target="#addContextForm">
                            <i class="bi bi-plus-circle"></i> Add Context Object
                        </button>
                        
                        <div class="collapse" id="addContextForm">
                            <div class="card bg-dark">
                                <div class="card-body">
                                    <form id="contextObjectForm">
                                        {% csrf_token %}
                                        
                                        <ul class="nav nav-pills mb-3" id="contextTypeTabs" role="tablist">
                                            <li class="nav-item" role="presentation">
                                                <button class="nav-link active" id="file-tab-btn" data-bs-toggle="pill" 
                                                        data-bs-target="#file-upload" type="button" role="tab">
                                                    📄 File
                                                </button>
                                            </li>
                                            <li class="nav-item" role="presentation">
                                                <button class="nav-link" id="text-tab-btn" data-bs-toggle="pill" 
                                                        data-bs-target="#text-input" type="button" role="tab">
                                                    📝 Note / Transcript / Email
                                                </button>
                                            </li>
                                        </ul>
                                        
                                        <div class="tab-content" id="contextTypeContent">
                                            <!-- File Upload -->
                                            <div class="tab-pane fade show active" id="file-upload" role="tabpanel">
                                                <div class="file-upload-area" id="fileUploadArea">
                                                    <input type="file" id="fileInput" class="d-none" multiple 
                                                           accept=".txt,.pdf,.docx,.md">
                                                    <i class="bi bi-cloud-upload" style="font-size: 3rem;"></i>
                                                    <p class="mb-0">Click to select files or drag and drop</p>
                                                    <small class="text-muted">Supported: .txt, .pdf, .docx, .md</small>
                                                </div>
                                                <div id="fileList" class="mt-3"></div>
                                            </div>
                                            
                                            <!-- Unified Text Input -->
                                            <div class="tab-pane fade" id="text-input" role="tabpanel">
                                                <div class="mb-3">
                                                    <label for="textObjectType" class="form-label">Type</label>
                                                    <select class="form-select" id="textObjectType">
                                                        <option value="note">🗒️ Note</option>
                                                        <option value="transcript">🎙️ Transcript</option>
                                                        <option value="email">✉️ Email</option>
                                                    </select>
                                                </div>
                                                <div class="mb-3">
                                                    <label for="textObjectTitle" class="form-label">Title / Subject</label>
                                                    <input type="text" class="form-control" id="textObjectTitle" 
                                                           placeholder="Enter title or subject">
                                                </div>
                                                <div class="mb-3">
                                                    <label for="textObjectContent" class="form-label">Content</label>
                                                    <textarea class="form-control" id="textObjectContent" rows="8" 
                                                              placeholder="Enter content here"></textarea>
                                                </div>
                                                <button type="button" class="btn btn-primary" id="addTextObjectBtn">
                                                    <i class="bi bi-save"></i> Add Context Object
                                                </button>
                                            </div>
                                        </div>
                                    </form>
                                </div>
                            </div>
                        </div>
                    </div>
                    
                    <!-- Context Objects List -->
                    <div id="contextObjectsList">
                        {% if milestone.context_objects.all %}
                            {% for context in milestone.context_objects.all %}
                            <div class="context-object-card" data-context-id="{{ context.id }}">
                                <div class="d-flex justify-content-between align-items-start">
                                    <div class="flex-grow-1">
                                        <div class="d-flex align-items-center mb-2">
                                            <span class="context-type-icon">
                                                {% if context.type == 'file' %}
                                                    {# File type icons #}
                                                    {% if context.title|lower|slice:"-4:" == ".pdf" %}
                                                        <i class="bi bi-file-pdf-fill text-danger"></i>
                                                    {% elif context.title|lower|slice:"-5:" == ".docx" or context.title|lower|slice:"-4:" == ".doc" %}
                                                        <i class="bi bi-file-word-fill text-primary"></i>
                                                    {% elif context.title|lower|slice:"-4:" == ".eml" or context.title|lower|slice:"-4:" == ".msg" %}
                                                        <i class="bi bi-envelope-fill text-warning"></i>
                                                    {% elif context.title|lower|slice:"-5:" == ".html" or context.title|lower|slice:"-4:" == ".htm" %}
                                                        <i class="bi bi-file-code-fill text-success"></i>
                                                    {% elif context.title|lower|slice:"-4:" == ".txt" %}
                                                        <i class="bi bi-file-text-fill text-info"></i>
                                                    {% elif context.title|lower|slice:"-3:" == ".md" %}
                                                        <i class="bi bi-markdown-fill text-info"></i>
                                                    {% else %}
                                                        <i class="bi bi-file-earmark-fill text-secondary"></i>
                                                    {% endif %}
                                                {% elif context.type == 'email' %}✉️
                                                {% elif context.type == 'transcript' %}🎙️
                                                {% elif context.type == 'note' %}🗒️
                                                {% endif %}
                                            </span>
                                            <div>
                                                <h5 class="mb-0">{{ context.title }}</h5>
                                                <small class="text-muted">
                                                    {{ context.get_type_display }} • {{ context.created_at|date:"d.m.Y H:i" }}
                                                    {% if context.uploaded_by %}
                                                    • by {{ context.uploaded_by.username }}
                                                    {% endif %}
                                                </small>
                                            </div>
                                        </div>
                                        
                                        {% if context.analyzed %}
                                        <span class="badge bg-success mb-2">
                                            <i class="bi bi-check-circle"></i> Analyzed
                                        </span>
                                        {% else %}
                                        <span class="badge bg-secondary mb-2">
                                            <i class="bi bi-clock"></i> Not Analyzed
                                        </span>
                                        {% endif %}
                                        
                                        {% if context.summary %}
                                        <div class="mb-2">
                                            <strong>Summary:</strong>
                                            <p class="text-muted mb-0">{{ context.summary }}</p>
                                        </div>
                                        {% endif %}
                                        
                                        {% if context.derived_tasks %}
                                        <div class="mb-2">
                                            <span class="badge bg-warning">
                                                <i class="bi bi-list-task"></i> {{ context.derived_tasks|length }} task(s) derived
                                            </span>
                                        </div>
                                        {% endif %}
                                        
                                        {% if context.url %}
                                        <div class="mb-2">
                                            <a href="{{ context.url }}" target="_blank" class="text-info">
                                                <i class="bi bi-link-45deg"></i> View Source
                                            </a>
                                        </div>
                                        {% endif %}
                                    </div>
                                    
                                    <div class="btn-group-vertical" role="group">
                                        {% if context.type == 'file' and context.source_id %}
                                        <a href="{% url 'main:api_milestone_context_download' context.id %}" 
                                           class="btn btn-sm btn-outline-info" 
                                           title="Download file" 
                                           target="_blank">
                                            <i class="bi bi-download"></i> Download
                                        </a>
                                        {% endif %}
                                        {% if not context.analyzed %}
                                        <button class="btn btn-sm btn-outline-primary analyze-context-btn" 
                                                data-context-id="{{ context.id }}" title="Analyze with AI">
                                            <i class="bi bi-robot"></i> Analyze
                                        </button>
                                        {% else %}
                                        <button class="btn btn-sm btn-outline-info show-results-btn" 
                                                data-context-id="{{ context.id }}" 
                                                data-bs-toggle="modal" 
                                                data-bs-target="#resultsModal"
                                                title="View analysis results">
                                            <i class="bi bi-eye"></i> Show Results
                                        </button>
                                        {% endif %}
                                        {% if context.analyzed and context.derived_tasks %}
                                        <button class="btn btn-sm btn-outline-success accept-results-btn" 
                                                data-context-id="{{ context.id }}" 
                                                title="Accept and apply results">
                                            <i class="bi bi-check-circle"></i> Accept
                                        </button>
                                        {% endif %}
                                        {% if context.derived_tasks %}
                                        <button class="btn btn-sm btn-outline-success create-tasks-btn" 
                                                data-context-id="{{ context.id }}" title="Create tasks from analysis">
                                            <i class="bi bi-plus-circle"></i> Create Tasks
                                        </button>
                                        {% endif %}
                                        <button class="btn btn-sm btn-outline-danger delete-context-btn" 
                                                data-context-id="{{ context.id }}" title="Delete">
                                            <i class="bi bi-trash"></i> Delete
                                        </button>
                                    </div>
                                </div>
                            </div>
                            {% endfor %}
                        {% else %}
                        <div class="alert alert-secondary">
                            <i class="bi bi-info-circle"></i>
                            No context objects yet. Click "Add Context Object" to add files, notes, transcripts, or emails.
                        </div>
                        {% endif %}
                    </div>
                </div>
            </div>
        </div>

        <!-- Semantic Network Tab -->
        <div class="tab-pane fade" id="semantic-network" role="tabpanel" aria-labelledby="semantic-network-tab">
            <div class="card milestone-detail-card">
                <div class="card-body">
                    <div id="milestoneSemanticNetworkContainer"></div>
                </div>
            </div>
        </div>
    </div>
</div>

<<<<<<< HEAD
=======
{% block extra_js %}
<!-- Toast UI Viewer JS -->
<script src="https://uicdn.toast.com/editor/latest/toastui-editor-viewer.min.js"></script>
<!-- Sigma.js and dependencies for semantic network -->
<script src="https://cdn.jsdelivr.net/npm/graphology@0.25.4/dist/graphology.umd.min.js"></script>
<script src="https://cdn.jsdelivr.net/npm/graphology-layout-forceatlas2@0.10.1/build/graphology-layout-forceatlas2.min.js"></script>
<script src="https://cdn.jsdelivr.net/npm/sigma@3.0.0-beta.20/build/sigma.min.js"></script>
<script src="{% static 'main/js/semantic-network.js' %}"></script>
<!-- Weaviate Indicator JavaScript -->
<script src="{% static 'main/js/weaviate-indicator.js' %}"></script>
{% endblock %}

>>>>>>> 779773fb
<!-- Summary Optimization Modal -->
<div class="modal fade" id="summaryOptimizationModal" tabindex="-1" aria-labelledby="summaryOptimizationModalLabel" aria-hidden="true">
    <div class="modal-dialog modal-xl modal-dialog-scrollable">
        <div class="modal-content bg-dark">
            <div class="modal-header">
                <h5 class="modal-title" id="summaryOptimizationModalLabel">
                    <i class="bi bi-magic"></i> AI Summary Optimization
                </h5>
                <button type="button" class="btn-close btn-close-white" data-bs-dismiss="modal" aria-label="Close"></button>
            </div>
            <div class="modal-body">
                <!-- Loading State -->
                <div id="optimizationLoading" class="text-center py-5" style="display: none;">
                    <div class="spinner-border text-primary" role="status" style="width: 3rem; height: 3rem;">
                        <span class="visually-hidden">Loading...</span>
                    </div>
                    <p class="mt-3 text-muted">Optimizing summary with AI...</p>
                </div>
                
                <!-- Comparison View -->
                <div id="optimizationComparison" style="display: none;">
                    <div class="alert alert-info mb-3">
                        <i class="bi bi-info-circle"></i> 
                        Review the AI-optimized version below. You can accept it or discard it and keep your current summary.
                    </div>
                    
                    <div class="row">
                        <!-- Original Summary -->
                        <div class="col-md-6">
                            <div class="card bg-secondary mb-3">
                                <div class="card-header">
                                    <h6 class="mb-0"><i class="bi bi-file-text"></i> Original Summary</h6>
                                </div>
                                <div class="card-body" style="max-height: 400px; overflow-y: auto;">
                                    <div id="originalSummaryText" class="text-muted"></div>
                                </div>
                            </div>
                        </div>
                        
                        <!-- Optimized Summary -->
                        <div class="col-md-6">
                            <div class="card bg-success bg-opacity-10 border-success mb-3">
                                <div class="card-header bg-success bg-opacity-25">
                                    <h6 class="mb-0"><i class="bi bi-stars"></i> AI-Optimized Summary</h6>
                                </div>
                                <div class="card-body" style="max-height: 400px; overflow-y: auto;">
                                    <div id="optimizedSummaryText"></div>
                                </div>
                            </div>
                        </div>
                    </div>
                </div>
                
                <!-- Error State -->
                <div id="optimizationError" class="alert alert-danger" style="display: none;">
                    <i class="bi bi-exclamation-triangle"></i> 
                    <span id="optimizationErrorMessage"></span>
                </div>
            </div>
            <div class="modal-footer">
                <button type="button" class="btn btn-secondary" data-bs-dismiss="modal">
                    <i class="bi bi-x-circle"></i> Discard
                </button>
                <button type="button" class="btn btn-success" id="acceptOptimizedBtn" style="display: none;">
                    <i class="bi bi-check-circle"></i> Accept & Save
                </button>
            </div>
        </div>
    </div>
</div>

<!-- Analysis Results Modal -->
<div class="modal fade" id="resultsModal" tabindex="-1" aria-labelledby="resultsModalLabel" aria-hidden="true">
    <div class="modal-dialog modal-lg modal-dialog-scrollable">
        <div class="modal-content bg-dark">
            <div class="modal-header">
                <h5 class="modal-title" id="resultsModalLabel">
                    <i class="bi bi-robot"></i> AI Analysis Results
                </h5>
                <button type="button" class="btn-close btn-close-white" data-bs-dismiss="modal" aria-label="Close"></button>
            </div>
            <div class="modal-body">
                <div id="modalContextTitle" class="mb-3">
                    <h6 class="text-muted">Context Object:</h6>
                    <h5 id="modalContextTitleText"></h5>
                </div>
                
                <!-- Summary Section -->
                <div class="mb-4">
                    <div class="d-flex justify-content-between align-items-center mb-2">
                        <h6><i class="bi bi-file-text"></i> Summary</h6>
                        <button class="btn btn-sm btn-outline-primary" id="enhanceSummaryBtn">
                            <i class="bi bi-magic"></i> Enhance Summary
                        </button>
                    </div>
                    <textarea class="form-control" id="modalSummaryText" rows="6" 
                              placeholder="AI-generated summary will appear here"></textarea>
                    <small class="text-muted">You can edit the summary before accepting.</small>
                </div>
                
                <!-- Derived Tasks Section -->
                <div class="mb-4">
                    <h6><i class="bi bi-list-task"></i> Derived Tasks</h6>
                    <div id="modalTasksList" class="list-group mb-2">
                        <!-- Tasks will be dynamically loaded here -->
                    </div>
                    <button class="btn btn-sm btn-outline-secondary" id="addTaskBtn">
                        <i class="bi bi-plus"></i> Add Task
                    </button>
                </div>
                
                <!-- Statistics -->
                <div class="alert alert-info">
                    <i class="bi bi-info-circle"></i>
                    When you accept these results:
                    <ul class="mb-0 mt-2">
                        <li>The summary will be added to the milestone with source reference</li>
                        <li>Tasks can be created from the derived task list</li>
                        <li>The context object will be marked as accepted</li>
                    </ul>
                </div>
            </div>
            <div class="modal-footer">
                <button type="button" class="btn btn-secondary" data-bs-dismiss="modal">Cancel</button>
                <button type="button" class="btn btn-primary" id="acceptResultsBtn">
                    <i class="bi bi-check-circle"></i> Accept & Apply
                </button>
            </div>
        </div>
    </div>
</div>
{% endblock %}

{% block extra_js %}
<!-- Toast UI Viewer JS -->
<script src="https://uicdn.toast.com/editor/latest/toastui-editor-viewer.min.js"></script>

<!-- Sigma.js and dependencies for semantic network -->
<script src="https://cdn.jsdelivr.net/npm/graphology@0.25.4/dist/graphology.umd.min.js"></script>
<script src="https://cdn.jsdelivr.net/npm/graphology-layout-forceatlas2@0.10.1/build/graphology-layout-forceatlas2.min.js"></script>
<script src="https://cdn.jsdelivr.net/npm/sigma@3.0.0-beta.20/build/sigma.min.js"></script>
<script src="{% static 'main/js/semantic-network.js' %}"></script>
<!-- Weaviate Indicator JavaScript -->
<script src="{% static 'main/js/weaviate-indicator.js' %}"></script>

<script>
// CSRF token for AJAX requests
const csrfToken = '{{ csrf_token }}';
const milestoneId = '{{ milestone.id }}';

// Cookie helper functions
function setCookie(name, value, days = 365) {
    const expires = new Date();
    expires.setTime(expires.getTime() + days * 24 * 60 * 60 * 1000);
    document.cookie = name + '=' + encodeURIComponent(value) + ';expires=' + expires.toUTCString() + ';path=/';
}

function getCookie(name) {
    let cookieValue = null;
    if (document.cookie && document.cookie !== '') {
        const cookies = document.cookie.split(';');
        for (let i = 0; i < cookies.length; i++) {
            const cookie = cookies[i].trim();
            if (cookie.substring(0, name.length + 1) === (name + '=')) {
                cookieValue = decodeURIComponent(cookie.substring(name.length + 1));
                break;
            }
        }
    }
    return cookieValue;
}

// Tab state management
const TAB_COOKIE_NAME = 'milestone_active_tab';

// Save tab state when tab is clicked
document.querySelectorAll('#milestoneTabs button[data-bs-toggle="tab"]').forEach(tabButton => {
    tabButton.addEventListener('shown.bs.tab', function(event) {
        const tabId = event.target.getAttribute('data-bs-target');
        setCookie(TAB_COOKIE_NAME, tabId);
    });
});

// Restore last active tab on page load
document.addEventListener('DOMContentLoaded', function() {
    const lastActiveTab = getCookie(TAB_COOKIE_NAME);
    if (lastActiveTab) {
        const tabButton = document.querySelector(`#milestoneTabs button[data-bs-target="${lastActiveTab}"]`);
        if (tabButton) {
            const tab = new bootstrap.Tab(tabButton);
            tab.show();
        }
    }
});

// Toast notification utility
function showToast(message, type = 'info') {
    // Create toast container if it doesn't exist
    let toastContainer = document.querySelector('.toast-container');
    if (!toastContainer) {
        toastContainer = document.createElement('div');
        toastContainer.className = 'toast-container position-fixed top-0 end-0 p-3';
        toastContainer.style.zIndex = '9999';
        document.body.appendChild(toastContainer);
    }
    
    // Map type to Bootstrap classes
    const typeClass = {
        'success': 'text-bg-success',
        'error': 'text-bg-danger',
        'danger': 'text-bg-danger',
        'warning': 'text-bg-warning',
        'info': 'text-bg-info'
    }[type] || 'text-bg-info';
    
    // Create toast element
    const toastEl = document.createElement('div');
    toastEl.className = `toast align-items-center ${typeClass} border-0`;
    toastEl.setAttribute('role', 'alert');
    toastEl.setAttribute('aria-live', 'assertive');
    toastEl.setAttribute('aria-atomic', 'true');
    toastEl.innerHTML = `
        <div class="d-flex">
            <div class="toast-body">${message}</div>
            <button type="button" class="btn-close btn-close-white me-2 m-auto" data-bs-dismiss="toast" aria-label="Close"></button>
        </div>
    `;
    
    // Add to container
    toastContainer.appendChild(toastEl);
    
    // Initialize and show toast
    const toast = new bootstrap.Toast(toastEl, { delay: 5000 });
    toast.show();
    
    // Remove from DOM after hidden
    toastEl.addEventListener('hidden.bs.toast', () => {
        toastEl.remove();
    });
}

// File upload handling
document.getElementById('fileUploadArea')?.addEventListener('click', function() {
    document.getElementById('fileInput').click();
});

document.getElementById('fileInput')?.addEventListener('change', function(e) {
    handleFiles(e.target.files);
});

// Drag and drop
const uploadArea = document.getElementById('fileUploadArea');
uploadArea?.addEventListener('dragover', function(e) {
    e.preventDefault();
    this.classList.add('dragover');
});

uploadArea?.addEventListener('dragleave', function(e) {
    e.preventDefault();
    this.classList.remove('dragover');
});

uploadArea?.addEventListener('drop', function(e) {
    e.preventDefault();
    this.classList.remove('dragover');
    handleFiles(e.dataTransfer.files);
});

function handleFiles(files) {
    const fileList = document.getElementById('fileList');
    fileList.innerHTML = '';
    
    // Show upload overlay
    showUploadOverlay(files.length);
    
    let uploadPromises = [];
    
    Array.from(files).forEach(file => {
        uploadPromises.push(uploadFile(file));
    });
    
    Promise.all(uploadPromises)
        .then(() => {
            hideUploadOverlay();
            showToast('All files uploaded successfully!', 'success');
            setTimeout(() => location.reload(), 1000);
        })
        .catch(error => {
            hideUploadOverlay();
            showToast('Some files failed to upload: ' + error, 'error');
            setTimeout(() => location.reload(), 1500);
        });
}

function uploadFile(file) {
    const formData = new FormData();
    formData.append('file', file);
    formData.append('auto_analyze', 'true');
    
    // Update overlay with current file
    updateUploadOverlay(file.name, 'uploading');
    
    return fetch(`/api/milestones/${milestoneId}/context/add`, {
        method: 'POST',
        headers: {
            'X-CSRFToken': csrfToken
        },
        body: formData
    })
    .then(response => response.json())
    .then(data => {
        if (!data.success) {
            updateUploadOverlay(file.name, 'error');
            throw new Error(data.error || 'Upload failed');
        }
        // Show analyzing status briefly
        updateUploadOverlay(file.name, 'analyzing');
        // Then mark as success
        setTimeout(() => updateUploadOverlay(file.name, 'success'), 500);
        return data;
    })
    .catch(error => {
        updateUploadOverlay(file.name, 'error');
        throw error;
    });
}

// Show upload overlay
let uploadOverlay = null;
let uploadFileCount = 0;
let uploadCompletedCount = 0;

function showUploadOverlay(fileCount) {
    uploadFileCount = fileCount;
    uploadCompletedCount = 0;
    
    // Create overlay element
    const overlay = document.createElement('div');
    overlay.className = 'upload-overlay';
    overlay.innerHTML = `
        <div class="upload-overlay-content">
            <div class="upload-spinner"></div>
            <h4 class="text-white mb-3">
                <i class="bi bi-cloud-upload"></i> Uploading and Analyzing Files
            </h4>
            <div id="uploadProgressText" class="text-muted mb-3">
                Preparing upload...
            </div>
            <div id="uploadFileList" class="text-start" style="max-height: 300px; overflow-y: auto;">
                <!-- File progress items will be added here -->
            </div>
            <div class="upload-status mt-3">
                <span id="uploadCounter">0 / ${fileCount}</span> files processed
            </div>
        </div>
    `;
    
    document.body.appendChild(overlay);
    uploadOverlay = overlay;
}

function updateUploadOverlay(fileName, status) {
    if (!uploadOverlay) return;
    
    const fileList = uploadOverlay.querySelector('#uploadFileList');
    const progressText = uploadOverlay.querySelector('#uploadProgressText');
    const counter = uploadOverlay.querySelector('#uploadCounter');
    
    // Update or add file status
    let fileItem = fileList.querySelector(`[data-file="${fileName}"]`);
    if (!fileItem) {
        fileItem = document.createElement('div');
        fileItem.className = 'file-progress-item';
        fileItem.setAttribute('data-file', fileName);
        fileList.appendChild(fileItem);
    }
    
    // Update icon and text based on status
    if (status === 'uploading') {
        fileItem.innerHTML = `
            <i class="bi bi-arrow-up-circle"></i>
            <span>${fileName}</span>
        `;
        progressText.textContent = 'Uploading file...';
    } else if (status === 'analyzing') {
        fileItem.innerHTML = `
            <i class="bi bi-robot"></i>
            <span>${fileName}</span>
        `;
        fileItem.classList.add('analyzing');
        progressText.textContent = 'AI analyzing content...';
    } else if (status === 'success') {
        uploadCompletedCount++;
        fileItem.innerHTML = `
            <i class="bi bi-check-circle-fill"></i>
            <span>${fileName}</span>
        `;
        fileItem.classList.add('success');
        counter.textContent = `${uploadCompletedCount} / ${uploadFileCount}`;
        progressText.textContent = uploadCompletedCount === uploadFileCount 
            ? 'All files processed successfully!' 
            : 'Processing next file...';
    } else if (status === 'error') {
        uploadCompletedCount++;
        fileItem.innerHTML = `
            <i class="bi bi-x-circle-fill"></i>
            <span>${fileName} - Failed</span>
        `;
        fileItem.classList.add('error');
        counter.textContent = `${uploadCompletedCount} / ${uploadFileCount}`;
    }
}

function hideUploadOverlay() {
    if (uploadOverlay) {
        uploadOverlay.remove();
        uploadOverlay = null;
    }
}

// Add unified text object (Note, Transcript, Email)
document.getElementById('addTextObjectBtn')?.addEventListener('click', function() {
    const type = document.getElementById('textObjectType').value;
    const title = document.getElementById('textObjectTitle').value.trim();
    const content = document.getElementById('textObjectContent').value.trim();
    
    if (!title || !content) {
        showToast('Please provide both title and content.', 'warning');
        return;
    }
    
    uploadContextObject(type, title, content, '', '');
});

// Upload context object via API
function uploadContextObject(type, title, content, sourceId, url) {
    const btn = event?.target;
    if (btn) setLoading(btn, true);
    
    // Show simple loading overlay for text upload
    showUploadOverlay(1);
    updateUploadOverlay(title, 'uploading');
    
    fetch(`/api/milestones/${milestoneId}/context/add`, {
        method: 'POST',
        headers: {
            'Content-Type': 'application/json',
            'X-CSRFToken': csrfToken
        },
        body: JSON.stringify({
            type: type,
            title: title,
            content: content,
            source_id: sourceId,
            url: url,
            auto_analyze: true
        })
    })
    .then(response => response.json())
    .then(data => {
        if (data.success) {
            updateUploadOverlay(title, 'success');
            showToast(`${type.charAt(0).toUpperCase() + type.slice(1)} added successfully!`, 'success');
            setTimeout(() => {
                hideUploadOverlay();
                location.reload();
            }, 1000);
        } else {
            updateUploadOverlay(title, 'error');
            hideUploadOverlay();
            showToast('Error: ' + data.error, 'error');
        }
    })
    .catch(error => {
        updateUploadOverlay(title, 'error');
        setTimeout(() => hideUploadOverlay(), 1000);
        showToast('Error uploading context object: ' + error, 'error');
    })
    .finally(() => {
        if (btn) setLoading(btn, false);
    });
}

// Analyze context object
document.querySelectorAll('.analyze-context-btn').forEach(btn => {
    btn.addEventListener('click', function() {
        const contextId = this.dataset.contextId;
        analyzeContext(contextId, this);
    });
});

function analyzeContext(contextId, btn) {
    setLoading(btn, true);
    
    fetch(`/api/milestones/context/${contextId}/analyze`, {
        method: 'POST',
        headers: {
            'Content-Type': 'application/json',
            'X-CSRFToken': csrfToken
        }
    })
    .then(response => response.json())
    .then(data => {
        if (data.success) {
            showToast('Analysis complete! ' + data.task_count + ' tasks derived.', 'success');
            setTimeout(() => location.reload(), 1000);
        } else {
            showToast('Error: ' + data.error, 'error');
        }
    })
    .catch(error => {
        showToast('Error analyzing context: ' + error, 'error');
    })
    .finally(() => {
        setLoading(btn, false);
    });
}

// Create tasks from derived tasks
document.querySelectorAll('.create-tasks-btn').forEach(btn => {
    btn.addEventListener('click', function() {
        const contextId = this.dataset.contextId;
        createTasks(contextId, this);
    });
});

function createTasks(contextId, btn) {
    setLoading(btn, true);
    
    fetch(`/api/milestones/context/${contextId}/create-tasks`, {
        method: 'POST',
        headers: {
            'Content-Type': 'application/json',
            'X-CSRFToken': csrfToken
        }
    })
    .then(response => response.json())
    .then(data => {
        if (data.success) {
            showToast(data.tasks_created + ' task(s) created successfully!', 'success');
            setTimeout(() => location.reload(), 1000);
        } else {
            showToast('Error: ' + data.error, 'error');
        }
    })
    .catch(error => {
        showToast('Error creating tasks: ' + error, 'error');
    })
    .finally(() => {
        setLoading(btn, false);
    });
}

// Delete context object
document.querySelectorAll('.delete-context-btn').forEach(btn => {
    btn.addEventListener('click', function() {
        if (!confirm('Are you sure you want to delete this context object?')) {
            return;
        }
        
        const contextId = this.dataset.contextId;
        deleteContext(contextId, this);
    });
});

function deleteContext(contextId, btn) {
    setLoading(btn, true);
    
    fetch(`/api/milestones/context/${contextId}/remove`, {
        method: 'DELETE',
        headers: {
            'X-CSRFToken': csrfToken
        }
    })
    .then(response => response.json())
    .then(data => {
        if (data.success) {
            showToast('Context object deleted successfully!', 'success');
            setTimeout(() => location.reload(), 1000);
        } else {
            showToast('Error: ' + data.error, 'error');
        }
    })
    .catch(error => {
        showToast('Error deleting context: ' + error, 'error');
    })
    .finally(() => {
        setLoading(btn, false);
    });
}

// Generate ChangeLog with AI
document.getElementById('generateChangelogBtn')?.addEventListener('click', function() {
    generateChangelog(this);
});

function generateChangelog(btn) {
    setLoading(btn, true);
    
    fetch(`/api/milestones/${milestoneId}/generate-changelog`, {
        method: 'POST',
        headers: {
            'Content-Type': 'application/json',
            'X-CSRFToken': csrfToken
        }
    })
    .then(response => response.json())
    .then(data => {
        if (data.success) {
            showToast('ChangeLog generated successfully!', 'success');
            setTimeout(() => location.reload(), 1000);
        } else {
            showToast('Error: ' + data.error, 'error');
        }
    })
    .catch(error => {
        showToast('Error generating changelog: ' + error, 'error');
    })
    .finally(() => {
        setLoading(btn, false);
    });
}

// Regenerate milestone summary
document.getElementById('regenerateSummaryBtn')?.addEventListener('click', function() {
    regenerateSummary(this);
});

function regenerateSummary(btn) {
    setLoading(btn, true);
    
    fetch(`/api/milestones/${milestoneId}/context/summarize`, {
        method: 'POST',
        headers: {
            'Content-Type': 'application/json',
            'X-CSRFToken': csrfToken
        }
    })
    .then(response => response.json())
    .then(data => {
        if (data.success) {
            showToast('Summary regenerated successfully!', 'success');
            setTimeout(() => location.reload(), 1000);
        } else {
            showToast('Error: ' + data.error, 'error');
        }
    })
    .catch(error => {
        showToast('Error regenerating summary: ' + error, 'error');
    })
    .finally(() => {
        setLoading(btn, false);
    });
}

// AI Summary Optimization
let currentOptimizedSummary = null;
let currentOptimizationMeta = null;

document.getElementById('optimizeSummaryBtn')?.addEventListener('click', function() {
    optimizeSummary(this);
});

function optimizeSummary(btn) {
    setLoading(btn, true);
    
    // Show modal
    const modal = new bootstrap.Modal(document.getElementById('summaryOptimizationModal'));
    modal.show();
    
    // Show loading state
    document.getElementById('optimizationLoading').style.display = 'block';
    document.getElementById('optimizationComparison').style.display = 'none';
    document.getElementById('optimizationError').style.display = 'none';
    document.getElementById('acceptOptimizedBtn').style.display = 'none';
    
    fetch(`/api/milestones/${milestoneId}/optimize-summary`, {
        method: 'POST',
        headers: {
            'Content-Type': 'application/json',
            'X-CSRFToken': csrfToken
        }
    })
    .then(response => response.json())
    .then(data => {
        if (data.success) {
            // Store optimized summary
            currentOptimizedSummary = data.optimized_summary;
            currentOptimizationMeta = {
                agent_name: data.agent_name,
                model: data.model
            };
            
            // Show comparison
            document.getElementById('originalSummaryText').textContent = data.original_summary;
            document.getElementById('optimizedSummaryText').textContent = data.optimized_summary;
            
            document.getElementById('optimizationLoading').style.display = 'none';
            document.getElementById('optimizationComparison').style.display = 'block';
            document.getElementById('acceptOptimizedBtn').style.display = 'inline-block';
            
            showToast('Summary optimized successfully! Review the result.', 'success');
        } else {
            throw new Error(data.error || 'Optimization failed');
        }
    })
    .catch(error => {
        document.getElementById('optimizationLoading').style.display = 'none';
        document.getElementById('optimizationError').style.display = 'block';
        document.getElementById('optimizationErrorMessage').textContent = error.message || error;
        showToast('Error: ' + error.message, 'error');
    })
    .finally(() => {
        setLoading(btn, false);
    });
}

// Show results modal
let currentContextData = null;
document.querySelectorAll('.show-results-btn').forEach(btn => {
    btn.addEventListener('click', function() {
        const contextId = this.dataset.contextId;
        loadContextResults(contextId);
    });
});

function loadContextResults(contextId) {
    // Find context object data from the page
    const contextCard = document.querySelector(`[data-context-id="${contextId}"]`);
    if (!contextCard) return;
    
    const contextTitle = contextCard.querySelector('h5').textContent;
    
    // Load from API
    fetch(`/api/milestones/context/${contextId}/analyze`, {
        method: 'GET',
        headers: {
            'X-CSRFToken': csrfToken
        }
    })
    .then(response => response.json())
    .then(data => {
        if (data.success || data.context) {
            const context = data.context || data;
            currentContextData = {
                id: contextId,
                title: contextTitle,
                summary: context.summary || '',
                derived_tasks: context.derived_tasks || []
            };
            
            displayResultsInModal(currentContextData);
        } else {
            showToast('Error loading results: ' + data.error, 'error');
        }
    })
    .catch(error => {
        showToast('Error loading results: ' + error, 'error');
    });
}

function displayResultsInModal(contextData) {
    // Set title
    document.getElementById('modalContextTitleText').textContent = contextData.title;
    
    // Set summary
    document.getElementById('modalSummaryText').value = contextData.summary;
    
    // Display derived tasks
    const tasksList = document.getElementById('modalTasksList');
    tasksList.innerHTML = '';
    
    if (contextData.derived_tasks && contextData.derived_tasks.length > 0) {
        contextData.derived_tasks.forEach((task, index) => {
            const taskTitle = task.Titel || task.titel || task.title || '';
            const taskDesc = task.Beschreibung || task.beschreibung || task.description || '';
            
            const taskItem = document.createElement('div');
            taskItem.className = 'list-group-item bg-dark border-secondary';
            taskItem.innerHTML = `
                <div class="d-flex justify-content-between align-items-start">
                    <div class="flex-grow-1 me-2">
                        <input type="text" class="form-control form-control-sm mb-1 task-title-input" 
                               value="${escapeHtml(taskTitle)}" placeholder="Task title" data-task-index="${index}">
                        <textarea class="form-control form-control-sm task-desc-input" 
                                  rows="2" placeholder="Task description" data-task-index="${index}">${escapeHtml(taskDesc)}</textarea>
                    </div>
                    <button class="btn btn-sm btn-outline-danger remove-task-btn" data-task-index="${index}">
                        <i class="bi bi-x"></i>
                    </button>
                </div>
            `;
            tasksList.appendChild(taskItem);
        });
        
        // Add event listeners for remove buttons
        tasksList.querySelectorAll('.remove-task-btn').forEach(btn => {
            btn.addEventListener('click', function() {
                const index = parseInt(this.dataset.taskIndex);
                removeTaskFromModal(index);
            });
        });
    } else {
        tasksList.innerHTML = '<div class="alert alert-secondary">No tasks derived yet.</div>';
    }
}

function removeTaskFromModal(index) {
    if (currentContextData && currentContextData.derived_tasks) {
        currentContextData.derived_tasks.splice(index, 1);
        displayResultsInModal(currentContextData);
    }
}

function escapeHtml(text) {
    const div = document.createElement('div');
    div.textContent = text;
    return div.innerHTML;
}

// Add new task button
document.getElementById('addTaskBtn')?.addEventListener('click', function() {
    if (!currentContextData) return;
    
    if (!currentContextData.derived_tasks) {
        currentContextData.derived_tasks = [];
    }
    
    currentContextData.derived_tasks.push({
        Titel: '',
        Beschreibung: ''
    });
    
    displayResultsInModal(currentContextData);
});

// Enhance summary button
document.getElementById('enhanceSummaryBtn')?.addEventListener('click', function() {
    if (!currentContextData) return;
    
    const btn = this;
    setLoading(btn, true);
    
    fetch(`/api/milestones/context/${currentContextData.id}/enhance-summary`, {
        method: 'POST',
        headers: {
            'Content-Type': 'application/json',
            'X-CSRFToken': csrfToken
        }
    })
    .then(response => response.json())
    .then(data => {
        if (data.success) {
            document.getElementById('modalSummaryText').value = data.enhanced_summary;
            currentContextData.summary = data.enhanced_summary;
            showToast('Summary enhanced successfully!', 'success');
        } else {
            showToast('Error enhancing summary: ' + data.error, 'error');
        }
    })
    .catch(error => {
        showToast('Error enhancing summary: ' + error, 'error');
    })
    .finally(() => {
        setLoading(btn, false);
    });
});

// Accept optimized summary
document.getElementById('acceptOptimizedBtn')?.addEventListener('click', function() {
    if (!currentOptimizedSummary) {
        showToast('No optimized summary to save', 'warning');
        return;
    }
    
    const btn = this;
    setLoading(btn, true);
    
    fetch(`/api/milestones/${milestoneId}/save-optimized-summary`, {
        method: 'POST',
        headers: {
            'Content-Type': 'application/json',
            'X-CSRFToken': csrfToken
        },
        body: JSON.stringify({
            optimized_summary: currentOptimizedSummary,
            agent_name: currentOptimizationMeta?.agent_name || 'summary-enhancer-agent',
            model_name: currentOptimizationMeta?.model || 'gpt-4'
        })
    })
    .then(response => response.json())
    .then(data => {
        if (data.success) {
            showToast('Optimized summary saved successfully!', 'success');
            
            // Close modal
            const modal = bootstrap.Modal.getInstance(document.getElementById('summaryOptimizationModal'));
            modal.hide();
            
            // Reload page to show new summary
            setTimeout(() => location.reload(), 1000);
        } else {
            throw new Error(data.error || 'Failed to save summary');
        }
    })
    .catch(error => {
        showToast('Error saving summary: ' + error.message, 'error');
    })
    .finally(() => {
        setLoading(btn, false);
    });
});

// Accept results button
document.getElementById('acceptResultsBtn')?.addEventListener('click', function() {
    if (!currentContextData) return;
    
    const btn = this;
    setLoading(btn, true);
    
    // Get edited values from modal
    const editedSummary = document.getElementById('modalSummaryText').value;
    
    // Collect edited tasks
    const editedTasks = [];
    const tasksList = document.getElementById('modalTasksList');
    tasksList.querySelectorAll('.list-group-item').forEach((item) => {
        const titleInput = item.querySelector('.task-title-input');
        const descInput = item.querySelector('.task-desc-input');
        
        if (titleInput && descInput) {
            const title = titleInput.value.trim();
            const desc = descInput.value.trim();
            
            if (title) {
                editedTasks.push({
                    Titel: title,
                    Beschreibung: desc
                });
            }
        }
    });
    
    // Send accept request
    fetch(`/api/milestones/context/${currentContextData.id}/accept-results`, {
        method: 'POST',
        headers: {
            'Content-Type': 'application/json',
            'X-CSRFToken': csrfToken
        },
        body: JSON.stringify({
            summary: editedSummary,
            derived_tasks: editedTasks
        })
    })
    .then(response => response.json())
    .then(data => {
        if (data.success) {
            showToast('Results accepted and applied!', 'success');
            
            // Close modal
            const modal = bootstrap.Modal.getInstance(document.getElementById('resultsModal'));
            if (modal) {
                modal.hide();
            }
            
            // Reload page after short delay
            setTimeout(() => location.reload(), 1000);
        } else {
            showToast('Error accepting results: ' + data.error, 'error');
        }
    })
    .catch(error => {
        showToast('Error accepting results: ' + error, 'error');
    })
    .finally(() => {
        setLoading(btn, false);
    });
});

// Accept results button on context card
document.querySelectorAll('.accept-results-btn').forEach(btn => {
    btn.addEventListener('click', function() {
        const contextId = this.dataset.contextId;
        acceptResultsDirectly(contextId, this);
    });
});

function acceptResultsDirectly(contextId, btn) {
    if (!confirm('Accept the current analysis results and apply them to the milestone?')) {
        return;
    }
    
    setLoading(btn, true);
    
    fetch(`/api/milestones/context/${contextId}/accept-results`, {
        method: 'POST',
        headers: {
            'Content-Type': 'application/json',
            'X-CSRFToken': csrfToken
        },
        body: JSON.stringify({})
    })
    .then(response => response.json())
    .then(data => {
        if (data.success) {
            showToast('Results accepted and applied!', 'success');
            setTimeout(() => location.reload(), 1000);
        } else {
            showToast('Error: ' + data.error, 'error');
        }
    })
    .catch(error => {
        showToast('Error accepting results: ' + error, 'error');
    })
    .finally(() => {
        setLoading(btn, false);
    });
}

// Helper function to show loading state
function setLoading(btn, loading) {
    if (!btn) return;
    
    if (loading) {
        btn.disabled = true;
        btn.classList.add('loading');
    } else {
        btn.disabled = false;
        btn.classList.remove('loading');
    }
}

// Initialize semantic network viewer when tab is shown
let milestoneSemanticNetworkViewer = null;

document.getElementById('semantic-network-tab')?.addEventListener('shown.bs.tab', function() {
    if (!milestoneSemanticNetworkViewer) {
        // Initialize the semantic network viewer on first show
        milestoneSemanticNetworkViewer = new SemanticNetworkViewer('milestoneSemanticNetworkContainer', {
            objectType: 'milestone',
            objectId: '{{ milestone.id }}',
            depth: 3,
            generateSummaries: true,
            includeHierarchy: false,
            onNodeClick: function(node) {
                // Handle node click - navigate to the object
                if (node.type === 'item') {
                    window.location.href = `/items/${node.id}/`;
                } else if (node.type === 'task') {
                    window.location.href = `/tasks/${node.id}/`;
                } else if (node.type === 'milestone') {
                    window.location.href = `/milestones/${node.id}/`;
                }
            }
        });
        
        // Load the semantic network
        milestoneSemanticNetworkViewer.load('milestone', '{{ milestone.id }}');
    }
});

// Initialize ToastUI Viewer for changelog markdown
{% if milestone.changelog %}
document.addEventListener('DOMContentLoaded', function() {
    const changelogMarkdownElement = document.querySelector('#changelogMarkdown');
    if (changelogMarkdownElement) {
        const viewer = new toastui.Editor.factory({
            el: document.querySelector('#changelogViewer'),
            viewer: true,
            initialValue: changelogMarkdownElement.value
        });
    }
});
{% endif %}
</script>
{% endblock %}<|MERGE_RESOLUTION|>--- conflicted
+++ resolved
@@ -708,8 +708,6 @@
     </div>
 </div>
 
-<<<<<<< HEAD
-=======
 {% block extra_js %}
 <!-- Toast UI Viewer JS -->
 <script src="https://uicdn.toast.com/editor/latest/toastui-editor-viewer.min.js"></script>
@@ -722,7 +720,6 @@
 <script src="{% static 'main/js/weaviate-indicator.js' %}"></script>
 {% endblock %}
 
->>>>>>> 779773fb
 <!-- Summary Optimization Modal -->
 <div class="modal fade" id="summaryOptimizationModal" tabindex="-1" aria-labelledby="summaryOptimizationModalLabel" aria-hidden="true">
     <div class="modal-dialog modal-xl modal-dialog-scrollable">
